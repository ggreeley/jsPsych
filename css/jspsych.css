/*
 * CSS for jsPsych experiments.
 *
 * This stylesheet provides minimal styling to make jsPsych
 * experiments look polished without any additional styles.
 *
 */

/*
 *
 * fonts and type
 *
 */

@import url(https://fonts.googleapis.com/css?family=Open+Sans:400italic,700italic,400,700);

html {
 font-family: 'Open Sans', 'Arial', sans-serif;
 font-size: 18px;
 line-height: 1.6em;
}

body {
	margin: 0;
	padding: 0;
}

p {
    clear:both;
}

.very-small {
    font-size: 50%;
}

.small {
    font-size: 75%;
}

.large {
    font-size: 125%;
}

.very-large {
    font-size: 150%;
}

/*
 *
 * Classes for changing location of things
 *
 */

.left {
    float: left;
}

.right {
    float: right;
}

.center-content {
    text-align: center;
}

/*
 *
 * Form elements like input fields and buttons
 *
 */

input[type="text"] {
    font-family: 'Open Sans', 'Arial', sans-sefif;
    font-size: 14px;
}

button {
    padding: 0.5em;
    background-color: #eaeaea;
    border: 1px solid #eaeaea;
    color: #333;
    font-family: 'Open Sans', 'Arial', sans-serif;
    font-size: 14px;
    cursor: pointer;
}

button:hover {
    border:1px solid #ccc;
}

/*
 *
 * Container holding jsPsych content
 *
 */


.jspsych-display-element {
    width: 800px;
    margin: 50px auto 50px auto;
}

/*
 *
 * jsPsych progress bar
 *
 */

#jspsych-progressbar-container {
	color: #777;
	border-bottom: 2px solid #dedede;
	background-color: #f3f3f3;
	margin-bottom: 1em;
	text-align: center;
	padding: 10px 0px;
}

#jspsych-progressbar-container s {

}

#jspsych-progressbar-outer {
	background-color: #dedede;
	border-radius: 5px;
	padding: 1px;
	width: 800px;
	margin: auto;
}

#jspsych-progressbar-inner {
	background-color: #aaa; /* #3EB3D7; */
	width: 0%;
	height: 1em;
	border-radius: 5px;
}

/*
 *
 * PLUGIN: jspsych-animation
 *
 */

#jspsych-animation-image {
    display: block;
    margin-left: auto;
    margin-right: auto;
}

/*
 *
 * PLUGIN: jspsych-categorize-animation
 *
 */

#jspsych-categorize-animation-stimulus {
    display: block;
    margin-left: auto;
    margin-right: auto;
}

/*
 *
 * PLUGIN: jspsych-categorize
 *
 */

#jspsych-categorize-stimulus {
    display: block;
    margin-left: auto;
    margin-right: auto;
}

.feedback {
    display: block;
    margin-left: auto;
    margin-right: auto;
}

/*
 *
 * PLUGIN: jspsych-free-sort
 *
 */

#jspsych-free-sort-arena {
    margin-left: auto;
    margin-right: auto;
    border: 2px solid #444;
}

.jspsych-free-sort-draggable {
  cursor: move;
}

#jspsych-free-sort-done-btn {
  display: block;
  margin: auto;
  margin-top: 25px;
}

/*
 *
 * PLUGIN: jspsych-multi-stim-multi-response
 *
 */

#jspsych-multi-stim-multi-response-stimulus {
  display: block;
  margin: auto;
}

/*
 *
 * PLUGIN: jspsych-palmer
 *
 */

#jspsych-palmer-snapCanvas {
    margin-left: auto;
    margin-right: auto;
}

/*
 *
<<<<<<< HEAD
 * PLUGIN: jspsych-visual-search-circle
 *
 */
 
#jspsych-visual-search-circle-svg {
    display: block;
    margin-left: auto;
    margin-right: auto;
}

/*
 *
 * PLUGIN: jspsych-single-stim
=======
 * PLUGIN: jspsych-same-different
>>>>>>> 0bd7a3f5
 *
 */

.jspsych-same-different-stimulus {
    display: block;
    margin-left: auto;
    margin-right: auto;
}

/*
 *
 * PLUGIN: jspsych-single-stim
 *
 */

#jspsych-single-stim-stimulus {
    display: block;
    margin-left: auto;
    margin-right: auto;
}

/*
 *
 * PLUGIN: jspsych-survey-text
 *
 */

 .jspsych-survey-text {
     margin: 0.25em 0em;
 }

 .jspsych-survey-text-question {
     margin: 2em 0em;
 }

 /*
  *
  * PLUGIN: jspsych-survey-likert
  *
  */

.jspsych-survey-likert-sliderlabels {
  font-size: 75%;
  line-height: 1.15em;
}

.jspsych-survey-likert-question {
  margin-top: 2em;
  margin-bottom: 2em;
}

.jspsych-survey-likert-text {
  text-align: center;
}

#jspsych-survey-likert-next {
  display: block;
  margin: auto;
}

/*
*
* PLUGIN: jspsych-visual-search-circle
*
*/

#jspsych-visual-search-circle-svg {
  display: block;
  margin-left: auto;
  margin-right: auto;
}

/*
 *
 * PLUGIN: jspsych-vsl-animate-occlusion
 *
 */

#jspsych-vsl-animate-occlusion-canvas {
  display: block;
  margin: auto;
}

/*
 *
 * PLUGIN: jspsych-xab
 *
 */

 .jspsych-xab-stimulus {
   display: block;
   margin-left: auto;
   margin-right: auto;
 }<|MERGE_RESOLUTION|>--- conflicted
+++ resolved
@@ -222,23 +222,7 @@
 
 /*
  *
-<<<<<<< HEAD
- * PLUGIN: jspsych-visual-search-circle
- *
- */
- 
-#jspsych-visual-search-circle-svg {
-    display: block;
-    margin-left: auto;
-    margin-right: auto;
-}
-
-/*
- *
- * PLUGIN: jspsych-single-stim
-=======
  * PLUGIN: jspsych-same-different
->>>>>>> 0bd7a3f5
  *
  */
 
