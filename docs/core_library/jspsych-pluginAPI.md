--- conflicted
+++ resolved
@@ -209,12 +209,9 @@
   })
 ```
 
-<<<<<<< HEAD
----
-=======
 See the `audio-keyboard-response` plugin for an example in a fuller context.
 
->>>>>>> d9008dde
+---
 ## jsPsych.pluginAPI.getAutoPreloadList
 
 ```
