--- conflicted
+++ resolved
@@ -8,11 +8,7 @@
 
 Parameter | Type | Default Value | Description
 ----------|------|---------------|------------
-<<<<<<< HEAD
-questions | array | *undefined* | An array of objects, each object represents a question that appears on the screen. Each object contains a prompt, labels and required parameter that will be applied to the question. See examples below for further clarification.`prompt`: Type string, default value is *undefined*. The strings are the question that will be associated with a slider.`labels`: Type array, default value is *undefined*. Each array element is an array of strings. The innermost arrays contain a set of labels to display for an individual question. If you want to use blank responses and only label the end points or some subset of the options, just insert a blank string for the unlabeled responses.`required`: Type boolean, default value is false. Makes answering questions required. 
-=======
 questions | array | *undefined* | An array of objects, each object represents a question that appears on the screen. Each object contains a prompt, labels and required parameter that will be applied to the question. See examples below for further clarification.`prompt`: Type string, default value is *undefined*. The strings are the question that will be associated with a slider. `labels`: Type array, default value is *undefined*. Each array element is an array of strings. The innermost arrays contain a set of labels to display for an individual question. If you want to use blank responses and only label the end points or some subset of the options, just insert a blank string for the unlabeled responses.`required`: Type boolean, default value is false. Makes answering questions required. 
->>>>>>> d342b059
 preamble | string | empty string | HTML formatted string to display at the top of the page above all the questions.
 button_label | string | 'Button label' | Label of the button.
 
