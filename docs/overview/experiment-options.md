--- conflicted
+++ resolved
@@ -53,12 +53,9 @@
 
 An automatic or manually updated progress bar can be displayed at the top of the screen. By default, the text next to the progress bar is "Completion Progress", but this text can be changed with the `message_progress_bar` parameter in `jsPsych.init`. See the [progress bar page](progress-bar.md) for more details.
 
-<<<<<<< HEAD
-=======
 ## Preload media elements
 
 Images, audio files, and movies can be preloaded to reduce latency during the experiment. In many cases, this preloading is automatic. In certain situations, such as using a custom plugin, using [timeline variables](timeline.md#timeline-variables), or using [functions to determine which stimulus to show](dynamic-parameters.md), it is necessary to provide jsPsych with a list of media elements to preload. The [media preloading](media-preloading.md) page describes this process in detail.
->>>>>>> 2f7e5cce
 
 ## Choose the method for playing audio files
 
