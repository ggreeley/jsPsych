--- conflicted
+++ resolved
@@ -283,8 +283,6 @@
     // of the DataCollection, for easy access and editing.
     var trial_data_values = trial_data.values()[0];
 
-<<<<<<< HEAD
-    // add and remove data based on the save_trial_parameters option
     if(typeof current_trial.save_trial_parameters == 'object'){
       var keys = Object.keys(current_trial.save_trial_parameters);
       for(var i=0; i<keys.length; i++){
@@ -292,8 +290,6 @@
         if(key_val === true){
           if(typeof current_trial[keys[i]] == 'undefined'){
             console.warn(`Invalid parameter specified in save_trial_parameters. Trial has no property called "${keys[i]}".`)
-          } else if(typeof current_trial[keys[i]] == 'object'){
-            trial_data_values[keys[i]] = JSON.stringify(current_trial[keys[i]]);
           } else if(typeof current_trial[keys[i]] == 'function'){
             trial_data_values[keys[i]] = current_trial[keys[i]].toString();
           } else {
@@ -308,7 +304,6 @@
         }
       }
     }
-=======
     // handle extension callbacks
     if(Array.isArray(current_trial.extensions)){
       for(var i=0; i<current_trial.extensions.length; i++){
@@ -316,9 +311,9 @@
         Object.assign(trial_data_values, ext_data_values);
       }
     }
+    
     // about to execute lots of callbacks, so switch context.
     jsPsych.internal.call_immediate = true;
->>>>>>> 1c8774b9
 
     // handle callback at plugin level
     if (typeof current_trial.on_finish === 'function') {
