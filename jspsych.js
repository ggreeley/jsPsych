/**
 * jspsych.js
 * Josh de Leeuw
 *
 * documentation: docs.jspsych.org
 *
 **/
window.jsPsych = (function() {

  var core = {};

  core.version = function() { return "6.3.0" };

  //
  // private variables
  //

  // options
  var opts = {};
  // experiment timeline
  var timeline;
  // flow control
  var global_trial_index = 0;
  var current_trial = {};
  var current_trial_finished = false;
  // target DOM element
  var DOM_container;
  var DOM_target;
  // time that the experiment began
  var exp_start_time;
  // is the experiment paused?
  var paused = false;
  var waiting = false;
  // done loading?
  var loaded = false;
  var loadfail = false;
  // is the page retrieved directly via file:// protocol (true) or hosted on a server (false)?
  var file_protocol = false;

  // storing a single webaudio context to prevent problems with multiple inits
  // of jsPsych
  core.webaudio_context = null;
  // temporary patch for Safari
  if (typeof window !== 'undefined' && window.hasOwnProperty('webkitAudioContext') && !window.hasOwnProperty('AudioContext')) {
    window.AudioContext = webkitAudioContext;
  }
  // end patch
  core.webaudio_context = (typeof window !== 'undefined' && typeof window.AudioContext !== 'undefined') ? new AudioContext() : null;

  // enumerated variables for special parameter types
  core.ALL_KEYS = 'allkeys';
  core.NO_KEYS = 'none';

  //
  // public methods
  //

  core.init = function(options) {
    function init() {
      if(typeof options.timeline === 'undefined'){
        console.error('No timeline declared in jsPsych.init. Cannot start experiment.')
      }
  
      if(options.timeline.length == 0){
        console.error('No trials have been added to the timeline (the timeline is an empty array). Cannot start experiment.')
      }
  
      // reset variables
      timeline = null;
      global_trial_index = 0;
      current_trial = {};
      current_trial_finished = false;
      paused = false;
      waiting = false;
      loaded = false;
      loadfail = false;
      file_protocol = false;
      jsPsych.data.reset();
  
      var defaults = {
        'display_element': undefined,
        'on_finish': function(data) {
          return undefined;
        },
        'on_trial_start': function(trial) {
          return undefined;
        },
        'on_trial_finish': function() {
          return undefined;
        },
        'on_data_update': function(data) {
          return undefined;
        },
        'on_interaction_data_update': function(data){
          return undefined;
        },
        'on_close': function(){
          return undefined;
        },
        'preload_images': [],
        'preload_audio': [],
        'preload_video': [],
        'use_webaudio': true,
        'exclusions': {},
        'show_progress_bar': false,
        'message_progress_bar': 'Completion Progress',
        'auto_update_progress_bar': true,
        'auto_preload': true,
        'show_preload_progress_bar': true,
        'max_load_time': 60000,
        'max_preload_attempts': 10,
        'default_iti': 0,
        'minimum_valid_rt': 0,
        'experiment_width': null,
        'override_safe_mode': false,
        'case_sensitive_responses': false
      };

      // detect whether page is running in browser as a local file, and if so, disable web audio and video preloading to prevent CORS issues
      if (window.location.protocol == 'file:' && (options.override_safe_mode === false || typeof options.override_safe_mode == 'undefined')) {
        options.use_webaudio = false;
        file_protocol = true;
        console.warn("jsPsych detected that it is running via the file:// protocol and not on a web server. "+
          "To prevent issues with cross-origin requests, Web Audio and video preloading have been disabled. "+
          "If you would like to override this setting, you can set 'override_safe_mode' to 'true' in jsPsych.init. "+
          "For more information, see: https://www.jspsych.org/overview/running-experiments");
      }

      // override default options if user specifies an option
      opts = Object.assign({}, defaults, options);

      // set DOM element where jsPsych will render content
      // if undefined, then jsPsych will use the <body> tag and the entire page
      if(typeof opts.display_element == 'undefined'){
        // check if there is a body element on the page
        var body = document.querySelector('body');
        if (body === null) {
          document.documentElement.appendChild(document.createElement('body'));
        }
        // using the full page, so we need the HTML element to
        // have 100% height, and body to be full width and height with
        // no margin
        document.querySelector('html').style.height = '100%';
        document.querySelector('body').style.margin = '0px';
        document.querySelector('body').style.height = '100%';
        document.querySelector('body').style.width = '100%';
        opts.display_element = document.querySelector('body');
      } else {
        // make sure that the display element exists on the page
        var display;
        if (opts.display_element instanceof Element) {
          var display = opts.display_element;
        } else {
          var display = document.querySelector('#' + opts.display_element);
        }
        if(display === null) {
          console.error('The display_element specified in jsPsych.init() does not exist in the DOM.');
        } else {
          opts.display_element = display;
        }
      }
      opts.display_element.innerHTML = '<div class="jspsych-content-wrapper"><div id="jspsych-content"></div></div>';
      DOM_container = opts.display_element;
      DOM_target = document.querySelector('#jspsych-content');
    

      // add tabIndex attribute to scope event listeners
      opts.display_element.tabIndex = 0;

      // add CSS class to DOM_target
      if(opts.display_element.className.indexOf('jspsych-display-element') == -1){
        opts.display_element.className += ' jspsych-display-element';
      }
      DOM_target.className += 'jspsych-content';

      // set experiment_width if not null
      if(opts.experiment_width !== null){
        DOM_target.style.width = opts.experiment_width + "px";
      }

      // create experiment timeline
      timeline = new TimelineNode({
        timeline: opts.timeline
      });

      // initialize audio context based on options and browser capabilities
      jsPsych.pluginAPI.initAudio();

      // below code resets event listeners that may have lingered from
      // a previous incomplete experiment loaded in same DOM.
      jsPsych.pluginAPI.reset(opts.display_element);
      // create keyboard event listeners
      jsPsych.pluginAPI.createKeyboardEventListeners(opts.display_element);
      // create listeners for user browser interaction
      jsPsych.data.createInteractionListeners();

      // add event for closing window
      window.addEventListener('beforeunload', opts.on_close);

      // check exclusions before continuing
      checkExclusions(opts.exclusions,
        function(){
          // success! user can continue...
          // start experiment, with or without preloading
          if(opts.auto_preload){
            jsPsych.pluginAPI.autoPreload(timeline, startExperiment, file_protocol, opts.preload_images, opts.preload_audio, opts.preload_video, opts.show_preload_progress_bar);
            if(opts.max_load_time > 0){
              setTimeout(function(){
                if(!loaded && !loadfail){
                  core.loadFail();
                }
              }, opts.max_load_time);
            }
          } else {
            startExperiment();
          }
        },
        function(){
          // fail. incompatible user.

        }
      );
    };
    
    // execute init() when the document is ready
    if (document.readyState === "complete") {
      init();
    } else {
      window.addEventListener("load", init);
    }
  }

  core.progress = function() {

    var percent_complete = typeof timeline == 'undefined' ? 0 : timeline.percentComplete();

    var obj = {
      "total_trials": typeof timeline == 'undefined' ? undefined : timeline.length(),
      "current_trial_global": global_trial_index,
      "percent_complete": percent_complete
    };

    return obj;
  };

  core.startTime = function() {
    return exp_start_time;
  };

  core.totalTime = function() {
    if(typeof exp_start_time == 'undefined'){ return 0; }
    return (new Date()).getTime() - exp_start_time.getTime();
  };

  core.getDisplayElement = function() {
    return DOM_target;
  };

  core.getDisplayContainerElement = function(){
    return DOM_container;
  }

  core.finishTrial = function(data) {

    if(current_trial_finished){ return; }
    current_trial_finished = true;

    // remove any CSS classes that were added to the DOM via css_classes parameter
    if(typeof current_trial.css_classes !== 'undefined' && Array.isArray(current_trial.css_classes)){
      DOM_target.classList.remove(...current_trial.css_classes);
    }

    // write the data from the trial
    data = typeof data == 'undefined' ? {} : data;
    jsPsych.data.write(data);

    // get back the data with all of the defaults in
    var trial_data = jsPsych.data.get().filter({trial_index: global_trial_index});

    // for trial-level callbacks, we just want to pass in a reference to the values
    // of the DataCollection, for easy access and editing.
    var trial_data_values = trial_data.values()[0];

    // about to execute lots of callbacks, so switch context.
    jsPsych.internal.call_immediate = true;

    // handle callback at plugin level
    if (typeof current_trial.on_finish === 'function') {
      current_trial.on_finish(trial_data_values);
    }

    // handle callback at whole-experiment level
    opts.on_trial_finish(trial_data_values);

    // after the above callbacks are complete, then the data should be finalized
    // for this trial. call the on_data_update handler, passing in the same
    // data object that just went through the trial's finish handlers.
    opts.on_data_update(trial_data_values);

    // done with callbacks
    jsPsych.internal.call_immediate = false;

    // wait for iti
    if (typeof current_trial.post_trial_gap === null || typeof current_trial.post_trial_gap === 'undefined') {
      if (opts.default_iti > 0) {
        setTimeout(nextTrial, opts.default_iti);
      } else {
        nextTrial();
      }
    } else {
      if (current_trial.post_trial_gap > 0) {
        setTimeout(nextTrial, current_trial.post_trial_gap);
      } else {
        nextTrial();
      }
    }
  }

  core.endExperiment = function(end_message) {
    timeline.end_message = end_message;
    timeline.end();
    jsPsych.pluginAPI.cancelAllKeyboardResponses();
    jsPsych.pluginAPI.clearAllTimeouts();
    core.finishTrial();
  }

  core.endCurrentTimeline = function() {
    timeline.endActiveNode();
  }

  core.currentTrial = function() {
    return current_trial;
  };

  core.initSettings = function() {
    return opts;
  };

  core.currentTimelineNodeID = function() {
    return timeline.activeID();
  };

  core.timelineVariable = function(varname, immediate){
    if(typeof immediate == 'undefined'){ immediate = false; }
    if(jsPsych.internal.call_immediate || immediate === true){
      return timeline.timelineVariable(varname);
    } else {
      return function() { return timeline.timelineVariable(varname); }
    }
  }

  core.allTimelineVariables = function(){
    return timeline.allTimelineVariables();
  }

  core.addNodeToEndOfTimeline = function(new_timeline, preload_callback){
    timeline.insert(new_timeline);
    if(typeof preload_callback !== 'undefined'){
      if(opts.auto_preload){
        jsPsych.pluginAPI.autoPreload(timeline, preload_callback, file_protocol);
      } else {
        preload_callback();
      }
    }
  }

  core.pauseExperiment = function(){
    paused = true;
  }

  core.resumeExperiment = function(){
    paused = false;
    if(waiting){
      waiting = false;
      nextTrial();
    }
  }

  core.loadFail = function(message){
    message = message || '<p>The experiment failed to load.</p>';
    loadfail = true;
    DOM_target.innerHTML = message;
  }

  function TimelineNode(parameters, parent, relativeID) {

    // a unique ID for this node, relative to the parent
    var relative_id;

    // store the parent for this node
    var parent_node;

    // parameters for the trial if the node contains a trial
    var trial_parameters;

    // parameters for nodes that contain timelines
    var timeline_parameters;

    // stores trial information on a node that contains a timeline
    // used for adding new trials
    var node_trial_data;

    // track progress through the node
    var progress = {
      current_location: -1, // where on the timeline (which timelinenode)
      current_variable_set: 0, // which set of variables to use from timeline_variables
      current_repetition: 0, // how many times through the variable set on this run of the node
      current_iteration: 0, // how many times this node has been revisited
      done: false
    }

    // reference to self
    var self = this;

    // recursively get the next trial to run.
    // if this node is a leaf (trial), then return the trial.
    // otherwise, recursively find the next trial in the child timeline.
    this.trial = function() {
      if (typeof timeline_parameters == 'undefined') {
        // returns a clone of the trial_parameters to
        // protect functions.
        return jsPsych.utils.deepCopy(trial_parameters);
      } else {
        if (progress.current_location >= timeline_parameters.timeline.length) {
          return null;
        } else {
          return timeline_parameters.timeline[progress.current_location].trial();
        }
      }
    }

    this.markCurrentTrialComplete = function() {
      if(typeof timeline_parameters == 'undefined'){
        progress.done = true;
      } else {
        timeline_parameters.timeline[progress.current_location].markCurrentTrialComplete();
      }
    }

    this.nextRepetiton = function() {
      this.setTimelineVariablesOrder();
      progress.current_location = -1;
      progress.current_variable_set = 0;
      progress.current_repetition++;
      for (var i = 0; i < timeline_parameters.timeline.length; i++) {
        timeline_parameters.timeline[i].reset();
      }
    }

    // set the order for going through the timeline variables array
    this.setTimelineVariablesOrder = function() {

      // check to make sure this node has variables
      if(typeof timeline_parameters === 'undefined' || typeof timeline_parameters.timeline_variables === 'undefined'){
        return;
      }

      var order = [];
      for(var i=0; i<timeline_parameters.timeline_variables.length; i++){
        order.push(i);
      }

      if(typeof timeline_parameters.sample !== 'undefined'){
        if(timeline_parameters.sample.type == 'custom'){
          order = timeline_parameters.sample.fn(order);
        } else if(timeline_parameters.sample.type == 'with-replacement'){
          order = jsPsych.randomization.sampleWithReplacement(order, timeline_parameters.sample.size, timeline_parameters.sample.weights);
        } else if(timeline_parameters.sample.type == 'without-replacement'){
          order = jsPsych.randomization.sampleWithoutReplacement(order, timeline_parameters.sample.size);
        } else if(timeline_parameters.sample.type == 'fixed-repetitions'){
          order = jsPsych.randomization.repeat(order, timeline_parameters.sample.size, false);
        } else if(timeline_parameters.sample.type == 'alternate-groups'){
          order = jsPsych.randomization.shuffleAlternateGroups(timeline_parameters.sample.groups, timeline_parameters.sample.randomize_group_order);
        } else {
          console.error('Invalid type in timeline sample parameters. Valid options for type are "custom", "with-replacement", "without-replacement", "fixed-repetitions", and "alternate-groups"');
        }
      }

      if(timeline_parameters.randomize_order) {
        order = jsPsych.randomization.shuffle(order);
      }

      progress.order = order;
    }

    // next variable set
    this.nextSet = function() {
      progress.current_location = -1;
      progress.current_variable_set++;
      for (var i = 0; i < timeline_parameters.timeline.length; i++) {
        timeline_parameters.timeline[i].reset();
      }
    }

    // update the current trial node to be completed
    // returns true if the node is complete after advance (all subnodes are also complete)
    // returns false otherwise
    this.advance = function() {

      // first check to see if done
      if (progress.done) {
        return true;
      }

      // if node has not started yet (progress.current_location == -1),
      // then try to start the node.
      if (progress.current_location == -1) {
        // check for on_timeline_start and conditonal function on nodes with timelines
        if (typeof timeline_parameters != 'undefined') {
<<<<<<< HEAD
          // only run the conditional function if this is the first repetition of the timeline when
          // repetitions > 1, and only when on the first variable set
          if (typeof timeline_parameters.conditional_function !== 'undefined' && progress.current_repetition==0 && progress.current_variable_set == 0) {
=======
          if (typeof timeline_parameters.conditional_function !== 'undefined') {
            jsPsych.internal.call_immediate = true;
>>>>>>> c167972e
            var conditional_result = timeline_parameters.conditional_function();
            jsPsych.internal.call_immediate = false;
            // if the conditional_function() returns false, then the timeline
            // doesn't run and is marked as complete.
            if (conditional_result == false) {
              progress.done = true;
              return true;
            }
            // // if the conditonal_function() returns true, then the node can start
            // else {
            //   progress.current_location = 0;
            // }
          }
          // if we reach this point then the node has its own timeline and will start
          // so we need to check if there is an on_timeline_start function
          if (typeof timeline_parameters.on_timeline_start !== 'undefined'){
            timeline_parameters.on_timeline_start();
          }
          // // if there is no conditional_function, then the node can start
          // else {
          //   progress.current_location = 0;
          // }
        }
        // if we reach this point, then either the node doesn't have a timeline of the 
        // conditional function returned true and it can start
        progress.current_location = 0;
        // call advance again on this node now that it is pointing to a new location
        return this.advance();
      }

      // if this node has a timeline, propogate down to the current trial.
      if (typeof timeline_parameters !== 'undefined') {

        var have_node_to_run = false;
        // keep incrementing the location in the timeline until one of the nodes reached is incomplete
        while (progress.current_location < timeline_parameters.timeline.length && have_node_to_run == false) {

          // check to see if the node currently pointed at is done
          var target_complete = timeline_parameters.timeline[progress.current_location].advance();
          if (!target_complete) {
            have_node_to_run = true;
            return false;
          } else {
            progress.current_location++;
          }

        }

        // if we've reached the end of the timeline (which, if the code is here, we have)
            
        // there are a few steps to see what to do next...

        // first, check the timeline_variables to see if we need to loop through again
        // with a new set of variables
        if (progress.current_variable_set < progress.order.length - 1) {
          // reset the progress of the node to be with the new set
          this.nextSet();
          // then try to advance this node again.
          return this.advance();
        }

        // if we're all done with the timeline_variables, then check to see if there are more repetitions
        else if (progress.current_repetition < timeline_parameters.repetitions - 1) {
          this.nextRepetiton();
          // check to see if there is an on_timeline_finish function
          if (typeof timeline_parameters.on_timeline_finish !== 'undefined'){
            timeline_parameters.on_timeline_finish();
          }
          return this.advance();
        }

<<<<<<< HEAD
        // if we're all done with the repetitions...
        else {
          // check to see if there is an on_timeline_finish function
          if (typeof timeline_parameters.on_timeline_finish !== 'undefined'){
            timeline_parameters.on_timeline_finish();
=======
        // if we're all done with the repetitions, check if there is a loop function.
        else if (typeof timeline_parameters.loop_function !== 'undefined') {
          jsPsych.internal.call_immediate = true;
          if (timeline_parameters.loop_function(this.generatedData())) {
            this.reset();
            jsPsych.internal.call_immediate = false;
            return parent_node.advance();
          } else {
            progress.done = true;
            jsPsych.internal.call_immediate = false;
            return true;
>>>>>>> c167972e
          }

          // check to see if there is a loop_function
          if (typeof timeline_parameters.loop_function !== 'undefined') {
            if (timeline_parameters.loop_function(this.generatedData())) {
              this.reset();
              return parent_node.advance();
            } else {
              progress.done = true;
              return true;
            }
          }
        }

        // no more loops on this timeline, we're done!
        progress.done = true;
        return true;
      }
    }

    // check the status of the done flag
    this.isComplete = function() {
      return progress.done;
    }

    // getter method for timeline variables
    this.getTimelineVariableValue = function(variable_name){
      if(typeof timeline_parameters == 'undefined'){
        return undefined;
      }
      var v = timeline_parameters.timeline_variables[progress.order[progress.current_variable_set]][variable_name];
      return v;
    }

    // recursive upward search for timeline variables
    this.findTimelineVariable = function(variable_name){
      var v = this.getTimelineVariableValue(variable_name);
      if(typeof v == 'undefined'){
        if(typeof parent_node !== 'undefined'){
          return parent_node.findTimelineVariable(variable_name);
        } else {
          return undefined;
        }
      } else {
        return v;
      }
    }

    // recursive downward search for active trial to extract timeline variable
    this.timelineVariable = function(variable_name){
      if(typeof timeline_parameters == 'undefined'){
        return this.findTimelineVariable(variable_name);
      } else {
        // if progress.current_location is -1, then the timeline variable is being evaluated
        // in a function that runs prior to the trial starting, so we should treat that trial
        // as being the active trial for purposes of finding the value of the timeline variable
        var loc = Math.max(0, progress.current_location);
        // if loc is greater than the number of elements on this timeline, then the timeline
        // variable is being evaluated in a function that runs after the trial on the timeline
        // are complete but before advancing to the next (like a loop_function).
        // treat the last active trial as the active trial for this purpose.
        if(loc == timeline_parameters.timeline.length){
          loc = loc - 1;
        }
        // now find the variable
        return timeline_parameters.timeline[loc].timelineVariable(variable_name); 
      }
    }

    // recursively get all the timeline variables for this trial
    this.allTimelineVariables = function(){
      var all_tvs = this.allTimelineVariablesNames();
      var all_tvs_vals = {};
      for(var i=0; i<all_tvs.length; i++){
        all_tvs_vals[all_tvs[i]] = this.timelineVariable(all_tvs[i])
      }
      return all_tvs_vals;
    }

    // helper to get all the names at this stage.
    this.allTimelineVariablesNames = function(so_far){
      if(typeof so_far == 'undefined'){
        so_far = [];
      }
      if(typeof timeline_parameters !== 'undefined'){
        so_far = so_far.concat(Object.keys(timeline_parameters.timeline_variables[progress.order[progress.current_variable_set]]));
        // if progress.current_location is -1, then the timeline variable is being evaluated
        // in a function that runs prior to the trial starting, so we should treat that trial
        // as being the active trial for purposes of finding the value of the timeline variable
        var loc = Math.max(0, progress.current_location);
        // if loc is greater than the number of elements on this timeline, then the timeline
        // variable is being evaluated in a function that runs after the trial on the timeline
        // are complete but before advancing to the next (like a loop_function).
        // treat the last active trial as the active trial for this purpose.
        if(loc == timeline_parameters.timeline.length){
          loc = loc - 1;
        }
        // now find the variable
        return timeline_parameters.timeline[loc].allTimelineVariablesNames(so_far);
      }
      if(typeof timeline_parameters == 'undefined'){
        return so_far;
      }
    }

    // recursively get the number of **trials** contained in the timeline
    // assuming that while loops execute exactly once and if conditionals
    // always run
    this.length = function() {
      var length = 0;
      if (typeof timeline_parameters !== 'undefined') {
        for (var i = 0; i < timeline_parameters.timeline.length; i++) {
          length += timeline_parameters.timeline[i].length();
        }
      } else {
        return 1;
      }
      return length;
    }

    // return the percentage of trials completed, grouped at the first child level
    // counts a set of trials as complete when the child node is done
    this.percentComplete = function() {
      var total_trials = this.length();
      var completed_trials = 0;
      for (var i = 0; i < timeline_parameters.timeline.length; i++) {
        if (timeline_parameters.timeline[i].isComplete()) {
          completed_trials += timeline_parameters.timeline[i].length();
        }
      }
      return (completed_trials / total_trials * 100)
    }

    // resets the node and all subnodes to original state
    // but increments the current_iteration counter
    this.reset = function() {
      progress.current_location = -1;
      progress.current_repetition = 0;
      progress.current_variable_set = 0;
      progress.current_iteration++;
      progress.done = false;
      this.setTimelineVariablesOrder();
      if (typeof timeline_parameters != 'undefined') {
        for (var i = 0; i < timeline_parameters.timeline.length; i++) {
          timeline_parameters.timeline[i].reset();
        }
      }

    }

    // mark this node as finished
    this.end = function() {
      progress.done = true;
    }

    // recursively end whatever sub-node is running the current trial
    this.endActiveNode = function() {
      if (typeof timeline_parameters == 'undefined') {
        this.end();
        parent_node.end();
      } else {
        timeline_parameters.timeline[progress.current_location].endActiveNode();
      }
    }

    // get a unique ID associated with this node
    // the ID reflects the current iteration through this node.
    this.ID = function() {
      var id = "";
      if (typeof parent_node == 'undefined') {
        return "0." + progress.current_iteration;
      } else {
        id += parent_node.ID() + "-";
        id += relative_id + "." + progress.current_iteration;
        return id;
      }
    }

    // get the ID of the active trial
    this.activeID = function() {
      if (typeof timeline_parameters == 'undefined') {
        return this.ID();
      } else {
        return timeline_parameters.timeline[progress.current_location].activeID();
      }
    }

    // get all the data generated within this node
    this.generatedData = function() {
      return jsPsych.data.getDataByTimelineNode(this.ID());
    }

    // get all the trials of a particular type
    this.trialsOfType = function(type) {
      if (typeof timeline_parameters == 'undefined'){
        if (trial_parameters.type == type) {
          return trial_parameters;
        } else {
          return [];
        }
      } else {
        var trials = [];
        for (var i = 0; i < timeline_parameters.timeline.length; i++) {
          var t = timeline_parameters.timeline[i].trialsOfType(type);
          trials = trials.concat(t);
        }
        return trials;
      }
    }

    // add new trials to end of this timeline
    this.insert = function(parameters){
      if(typeof timeline_parameters == 'undefined'){
        console.error('Cannot add new trials to a trial-level node.');
      } else {
        timeline_parameters.timeline.push(
          new TimelineNode(Object.assign({}, node_trial_data, parameters), self, timeline_parameters.timeline.length)
        );
      }
    }

    // constructor
    var _construct = function() {

      // store a link to the parent of this node
      parent_node = parent;

      // create the ID for this node
      if (typeof parent == 'undefined') {
        relative_id = 0;
      } else {
        relative_id = relativeID;
      }

      // check if there is a timeline parameter
      // if there is, then this node has its own timeline
      if ((typeof parameters.timeline !== 'undefined') || (typeof jsPsych.plugins[trial_type] == 'function')) {

        // create timeline properties
        timeline_parameters = {
          timeline: [],
          loop_function: parameters.loop_function,
          conditional_function: parameters.conditional_function,
          sample: parameters.sample,
          randomize_order: typeof parameters.randomize_order == 'undefined' ? false : parameters.randomize_order,
          repetitions: typeof parameters.repetitions == 'undefined' ? 1 : parameters.repetitions,
          timeline_variables: typeof parameters.timeline_variables == 'undefined' ? [{}] : parameters.timeline_variables,
          on_timeline_finish: parameters.on_timeline_finish,
          on_timeline_start: parameters.on_timeline_start,
        };

        self.setTimelineVariablesOrder();

        // extract all of the node level data and parameters
        // but remove all of the timeline-level specific information
        // since this will be used to copy things down hierarchically
        var node_data = Object.assign({}, parameters);
        delete node_data.timeline;
        delete node_data.conditional_function;
        delete node_data.loop_function;
        delete node_data.randomize_order;
        delete node_data.repetitions;
        delete node_data.timeline_variables;
        delete node_data.sample;
        delete node_data.on_timeline_start;
        delete node_data.on_timeline_finish;
        node_trial_data = node_data; // store for later...

        // create a TimelineNode for each element in the timeline
        for (var i = 0; i < parameters.timeline.length; i++) {
          // merge parameters
          var merged_parameters = Object.assign({}, node_data, parameters.timeline[i]);
          // merge any data from the parent node into child nodes
          if(typeof node_data.data == 'object' && typeof parameters.timeline[i].data == 'object'){
            var merged_data = Object.assign({}, node_data.data, parameters.timeline[i].data);
            merged_parameters.data = merged_data;
          }
          timeline_parameters.timeline.push(new TimelineNode(merged_parameters, self, i));
        }
      }
      // if there is no timeline parameter, then this node is a trial node
      else {
        // check to see if a valid trial type is defined
        var trial_type = parameters.type;
        if (typeof trial_type == 'undefined') {
          console.error('Trial level node is missing the "type" parameter. The parameters for the node are: ' + JSON.stringify(parameters));
        } else if ((typeof jsPsych.plugins[trial_type] == 'undefined') && (trial_type.toString().replace(/\s/g,'') != "function(){returntimeline.timelineVariable(varname);}")) {
          console.error('No plugin loaded for trials of type "' + trial_type + '"');
        }
        // create a deep copy of the parameters for the trial
        trial_parameters = Object.assign({}, parameters);
      }

    }();
  }

  function startExperiment() {

    loaded = true;

    // show progress bar if requested
    if (opts.show_progress_bar === true) {
      drawProgressBar(opts.message_progress_bar);
    }

    // record the start time
    exp_start_time = new Date();

    // begin!
    timeline.advance();
    doTrial(timeline.trial());

  }

  function finishExperiment() {

    if(typeof timeline.end_message !== 'undefined'){
      DOM_target.innerHTML = timeline.end_message;
    }

    opts.on_finish(jsPsych.data.get());

  }

  function nextTrial() {
    // if experiment is paused, don't do anything.
    if(paused) {
      waiting = true;
      return;
    }

    global_trial_index++;

    // advance timeline
    timeline.markCurrentTrialComplete();
    var complete = timeline.advance();

    // update progress bar if shown
    if (opts.show_progress_bar === true && opts.auto_update_progress_bar == true) {
      updateProgressBar();
    }

    // check if experiment is over
    if (complete) {
      finishExperiment();
      return;
    }

    doTrial(timeline.trial());
  }

  function doTrial(trial) {

    current_trial = trial;
    current_trial_finished = false;

    // process all timeline variables for this trial
    evaluateTimelineVariables(trial);

    // evaluate variables that are functions
    evaluateFunctionParameters(trial);

    // get default values for parameters
    setDefaultValues(trial);

    // about to execute callbacks
    jsPsych.internal.call_immediate = true;

    // call experiment wide callback
    opts.on_trial_start(trial);

    // call trial specific callback if it exists
    if(typeof trial.on_start == 'function'){
      trial.on_start(trial);
    }

    // apply the focus to the element containing the experiment.
    DOM_container.focus();

    // reset the scroll on the DOM target
    DOM_target.scrollTop = 0;

    // add CSS classes to the DOM_target if they exist in trial.css_classes
    if(typeof trial.css_classes !== 'undefined'){
      if(!Array.isArray(trial.css_classes) && typeof trial.css_classes == 'string'){
        trial.css_classes = [trial.css_classes];
      }
      if(Array.isArray(trial.css_classes)){
        DOM_target.classList.add(...trial.css_classes)
      }
    }

    // execute trial method
    jsPsych.plugins[trial.type].trial(DOM_target, trial);

    // call trial specific loaded callback if it exists
    if(typeof trial.on_load == 'function'){
      trial.on_load();
    }
    
    // done with callbacks
    jsPsych.internal.call_immediate = false;
  }

  function evaluateTimelineVariables(trial){
    var keys = Object.keys(trial);

    for (var i = 0; i < keys.length; i++) {
      // timeline variables on the root level
      if (typeof trial[keys[i]] == "function" && trial[keys[i]].toString().replace(/\s/g,'') == "function(){returntimeline.timelineVariable(varname);}") {
        trial[keys[i]] = trial[keys[i]].call();
      }
      // timeline variables that are nested in objects
      if (typeof trial[keys[i]] == "object" && trial[keys[i]] !== null){
        evaluateTimelineVariables(trial[keys[i]]);
      }
    }
  }

  function evaluateFunctionParameters(trial){

    // set a flag so that jsPsych.timelineVariable() is immediately executed in this context
    jsPsych.internal.call_immediate = true;

    // first, eval the trial type if it is a function
    // this lets users set the plugin type with a function
    if(typeof trial.type === 'function'){
      trial.type = trial.type.call();
    }

    // now eval the whole trial

    // start by getting a list of the parameters
    var keys = Object.keys(trial);

    // iterate over each parameter
    for (var i = 0; i < keys.length; i++) {
      // check to make sure parameter is not "type", since that was eval'd above.
      if(keys[i] !== 'type'){
        // this if statement is checking to see if the parameter type is expected to be a function, in which case we should NOT evaluate it.
        // the first line checks if the parameter is defined in the universalPluginParameters set
        // the second line checks the plugin-specific parameters
        if(
          (typeof jsPsych.plugins.universalPluginParameters[keys[i]] !== 'undefined' && jsPsych.plugins.universalPluginParameters[keys[i]].type !== jsPsych.plugins.parameterType.FUNCTION ) ||
          (typeof jsPsych.plugins[trial.type].info.parameters[keys[i]] !== 'undefined' && jsPsych.plugins[trial.type].info.parameters[keys[i]].type !== jsPsych.plugins.parameterType.FUNCTION)
        ) {
          if (typeof trial[keys[i]] == "function") {
            trial[keys[i]] = trial[keys[i]].call();
          }
        }
      }
      // add a special exception for the data parameter so we can evaluate functions. eventually this could be generalized so that any COMPLEX object type could
      // be evaluated at the individual parameter level.
      if(keys[i] == 'data'){
        var data_params = Object.keys(trial[keys[i]]);
        for(var j=0; j<data_params.length; j++){
          if(typeof trial[keys[i]][data_params[j]] == "function") {
            trial[keys[i]][data_params[j]] = trial[keys[i]][data_params[j]].call();
          }
        }
      }
    }

    // reset so jsPsych.timelineVariable() is no longer immediately executed
    jsPsych.internal.call_immediate = false;
  }

  function setDefaultValues(trial){
    for(var param in jsPsych.plugins[trial.type].info.parameters){
      // check if parameter is complex with nested defaults
      if(jsPsych.plugins[trial.type].info.parameters[param].type == jsPsych.plugins.parameterType.COMPLEX){
        if(jsPsych.plugins[trial.type].info.parameters[param].array == true){
          // iterate over each entry in the array
          trial[param].forEach(function(ip, i){
            // check each parameter in the plugin description
            for(var p in jsPsych.plugins[trial.type].info.parameters[param].nested){
              if(typeof trial[param][i][p] == 'undefined' || trial[param][i][p] === null){
                if(typeof jsPsych.plugins[trial.type].info.parameters[param].nested[p].default == 'undefined'){
                  console.error('You must specify a value for the '+p+' parameter (nested in the '+param+' parameter) in the '+trial.type+' plugin.');
                } else {
                  trial[param][i][p] = jsPsych.plugins[trial.type].info.parameters[param].nested[p].default;
                }
              }
            }
          });
        }
      }      
      // if it's not nested, checking is much easier and do that here:
      else if(typeof trial[param] == 'undefined' || trial[param] === null){
        if(typeof jsPsych.plugins[trial.type].info.parameters[param].default == 'undefined'){
          console.error('You must specify a value for the '+param+' parameter in the '+trial.type+' plugin.');
        } else {
          trial[param] = jsPsych.plugins[trial.type].info.parameters[param].default;
        }
      }
    }
  }

  function checkExclusions(exclusions, success, fail){
    var clear = true;

    // MINIMUM SIZE
    if(typeof exclusions.min_width !== 'undefined' || typeof exclusions.min_height !== 'undefined'){
      var mw = typeof exclusions.min_width !== 'undefined' ? exclusions.min_width : 0;
      var mh = typeof exclusions.min_height !== 'undefined' ? exclusions.min_height : 0;
      var w = window.innerWidth;
      var h = window.innerHeight;
      if(w < mw || h < mh){
        clear = false;
        var interval = setInterval(function(){
          var w = window.innerWidth;
          var h = window.innerHeight;
          if(w < mw || h < mh){
            var msg = '<p>Your browser window is too small to complete this experiment. '+
              'Please maximize the size of your browser window. If your browser window is already maximized, '+
              'you will not be able to complete this experiment.</p>'+
              '<p>The minimum width is '+mw+'px. Your current width is '+w+'px.</p>'+
              '<p>The minimum height is '+mh+'px. Your current height is '+h+'px.</p>';
            core.getDisplayElement().innerHTML = msg;
          } else {
            clearInterval(interval);
            core.getDisplayElement().innerHTML = '';
            checkExclusions(exclusions, success, fail);
          }
        }, 100);
        return; // prevents checking other exclusions while this is being fixed
      }
    }

    // WEB AUDIO API
    if(typeof exclusions.audio !== 'undefined' && exclusions.audio) {
      if(window.hasOwnProperty('AudioContext') || window.hasOwnProperty('webkitAudioContext')){
        // clear
      } else {
        clear = false;
        var msg = '<p>Your browser does not support the WebAudio API, which means that you will not '+
          'be able to complete the experiment.</p><p>Browsers that support the WebAudio API include '+
          'Chrome, Firefox, Safari, and Edge.</p>';
        core.getDisplayElement().innerHTML = msg;
        fail();
        return;
      }
    }

    // GO?
    if(clear){ success(); }
  }

  function drawProgressBar(msg) {
    document.querySelector('.jspsych-display-element').insertAdjacentHTML('afterbegin',
      '<div id="jspsych-progressbar-container">'+
      '<span>'+
      msg+ 
      '</span>'+
      '<div id="jspsych-progressbar-outer">'+
        '<div id="jspsych-progressbar-inner"></div>'+
      '</div></div>');
  }

  function updateProgressBar() {
    var progress = jsPsych.progress().percent_complete;
    core.setProgressBar(progress / 100);
  }

  var progress_bar_amount = 0;

  core.setProgressBar = function(proportion_complete){
    proportion_complete = Math.max(Math.min(1,proportion_complete),0);
    document.querySelector('#jspsych-progressbar-inner').style.width = (proportion_complete*100) + "%";
    progress_bar_amount = proportion_complete;
  }

  core.getProgressBarCompleted = function(){
    return progress_bar_amount;
  }

  //Leave a trace in the DOM that jspsych was loaded
  document.documentElement.setAttribute('jspsych', 'present');

  return core;
})();

jsPsych.internal = (function() {
  var module = {};

  // this flag is used to determine whether we are in a scope where
  // jsPsych.timelineVariable() should be executed immediately or
  // whether it should return a function to access the variable later.
  module.call_immediate = false;

  return module;
})();

jsPsych.plugins = (function() {

  var module = {};

  // enumerate possible parameter types for plugins
  module.parameterType = {
    BOOL: 0,
    STRING: 1,
    INT: 2,
    FLOAT: 3,
    FUNCTION: 4,
    KEY: 5,
    SELECT: 6,
    HTML_STRING: 7,
    IMAGE: 8,
    AUDIO: 9,
    VIDEO: 10,
    OBJECT: 11,
    COMPLEX: 12
  }

  module.universalPluginParameters = {
    data: {
      type: module.parameterType.OBJECT,
      pretty_name: 'Data',
      default: {},
      description: 'Data to add to this trial (key-value pairs)'
    },
    on_start: {
      type: module.parameterType.FUNCTION,
      pretty_name: 'On start',
      default: function() { return; },
      description: 'Function to execute when trial begins'
    },
    on_finish: {
      type: module.parameterType.FUNCTION,
      pretty_name: 'On finish',
      default: function() { return; },
      description: 'Function to execute when trial is finished'
    },
    on_load: {
      type: module.parameterType.FUNCTION,
      pretty_name: 'On load',
      default: function() { return; },
      description: 'Function to execute after the trial has loaded'
    },
    post_trial_gap: {
      type: module.parameterType.INT,
      pretty_name: 'Post trial gap',
      default: null,
      description: 'Length of gap between the end of this trial and the start of the next trial'
    },
    css_classes: {
      type: module.parameterType.STRING,
      pretty_name: 'Custom CSS classes',
      default: null,
      description: 'A list of CSS classes to add to the jsPsych display element for the duration of this trial'
    }
  }

  return module;
})();

jsPsych.data = (function() {

  var module = {};

  // data storage object
  var allData = DataCollection();

  // browser interaction event data
  var interactionData = DataCollection();

  // data properties for all trials
  var dataProperties = {};

  // cache the query_string
  var query_string;

  // DataCollection
  function DataCollection(data){

    var data_collection = {};

    var trials = typeof data === 'undefined' ? [] : data;

    data_collection.push = function(new_data){
      trials.push(new_data);
      return data_collection;
    }

    data_collection.join = function(other_data_collection){
      trials = trials.concat(other_data_collection.values());
      return data_collection;
    }

    data_collection.top = function(){
      if(trials.length <= 1){
        return data_collection;
      } else {
        return DataCollection([trials[trials.length-1]]);
      }
    }

    /**
     * Queries the first n elements in a collection of trials.
     *
     * @param {number} n A positive integer of elements to return. A value of
     *                   n that is less than 1 will throw an error.
     *
     * @return {Array} First n objects of a collection of trials. If fewer than
     *                 n trials are available, the trials.length elements will
     *                 be returned.
     *
     */
    data_collection.first = function(n){
      if (typeof n == 'undefined') { n = 1 }
      if (n < 1) {
        throw `You must query with a positive nonzero integer. Please use a 
               different value for n.`;
      }
      if (trials.length == 0) return DataCollection([]);
      if (n > trials.length) n = trials.length;
      return DataCollection(trials.slice(0, n));
    }

    /**
     * Queries the last n elements in a collection of trials.
     *
     * @param {number} n A positive integer of elements to return. A value of
     *                   n that is less than 1 will throw an error.
     *
     * @return {Array} Last n objects of a collection of trials. If fewer than
     *                 n trials are available, the trials.length elements will
     *                 be returned.
     *
     */
    data_collection.last = function(n) {
      if (typeof n == 'undefined') { n = 1 }
      if (n < 1) {
        throw `You must query with a positive nonzero integer. Please use a 
               different value for n.`;
      }
      if (trials.length == 0) return DataCollection([]);
      if (n > trials.length) n = trials.length;
      return DataCollection(trials.slice(trials.length - n, trials.length));
    }

    data_collection.values = function(){
      return trials;
    }

    data_collection.count = function(){
      return trials.length;
    }

    data_collection.readOnly = function(){
      return DataCollection(jsPsych.utils.deepCopy(trials));
    }

    data_collection.addToAll = function(properties){
      for (var i = 0; i < trials.length; i++) {
        for (var key in properties) {
          trials[i][key] = properties[key];
        }
      }
      return data_collection;
    }

    data_collection.addToLast = function(properties){
      if(trials.length != 0){
        for (var key in properties) {
          trials[trials.length-1][key] = properties[key];
        }
      }
      return data_collection;
    }

    data_collection.filter = function(filters){
      // [{p1: v1, p2:v2}, {p1:v2}]
      // {p1: v1}
      if(!Array.isArray(filters)){
        var f = jsPsych.utils.deepCopy([filters]);
      } else {
        var f = jsPsych.utils.deepCopy(filters);
      }

      var filtered_data = [];
      for(var x=0; x < trials.length; x++){
        var keep = false;
        for(var i=0; i<f.length; i++){
          var match = true;
          var keys = Object.keys(f[i]);
          for(var k=0; k<keys.length; k++){
            if(typeof trials[x][keys[k]] !== 'undefined' && trials[x][keys[k]] == f[i][keys[k]]){
              // matches on this key!
            } else {
              match = false;
            }
          }
          if(match) { keep = true; break; } // can break because each filter is OR.
        }
        if(keep){
          filtered_data.push(trials[x]);
        }
      }

      var out = DataCollection(filtered_data);

      return out;
    }

    data_collection.filterCustom = function(fn){
      var included = [];
      for(var i=0; i<trials.length; i++){
        if(fn(trials[i])){
          included.push(trials[i]);
        }
      }
      return DataCollection(included);
    }

    data_collection.select = function(column){
      var values = [];
      for(var i=0; i<trials.length; i++){
        if(typeof trials[i][column] !== 'undefined'){
          values.push(trials[i][column]);
        }
      }
      var out = DataColumn();
      out.values = values;
      return out;
    }

    data_collection.ignore = function(columns){
      if(!Array.isArray(columns)){
        columns = [columns];
      }
      var o = jsPsych.utils.deepCopy(trials);
      for (var i = 0; i < o.length; i++) {
        for (var j in columns) {
          delete o[i][columns[j]];
        }
      }
      return DataCollection(o);
    }

    data_collection.uniqueNames = function(){
      var names = [];

      for(var i=0; i<trials.length; i++){
        var keys = Object.keys(trials[i]);
        for(var j=0; j<keys.length; j++){
          if(!names.includes(keys[j])){
            names.push(keys[j]);
          }
        }
      }

      return names;
    }

    data_collection.csv = function(){
      return JSON2CSV(trials);
    }

    data_collection.json = function(pretty){
      if(pretty){
        return JSON.stringify(trials, null, '\t');
      }
      return JSON.stringify(trials);
    }

    data_collection.localSave = function(format, filename){
      var data_string;

      if (format == 'JSON' || format == 'json') {
        data_string = data_collection.json();
      } else if (format == 'CSV' || format == 'csv') {
        data_string = data_collection.csv();
      } else {
        throw new Error('Invalid format specified for localSave. Must be "JSON" or "CSV".');
      }

      saveTextToFile(data_string, filename);
    }

    return data_collection;
  }

  // DataColumn class
  function DataColumn(){
    var data_column = {};

    data_column.values = [];

    data_column.sum = function(){
      var s = 0;
      for(var i=0; i<data_column.values.length; i++){
        s += data_column.values[i];
      }
      return s;
    }

    data_column.mean = function(){
      return data_column.sum() / data_column.count();
    }

    data_column.median = function(){
      if (data_column.values.length == 0) {return undefined};
      var numbers = data_column.values.slice(0).sort(function(a,b){ return a - b; });
      var middle = Math.floor(numbers.length / 2);
      var isEven = numbers.length % 2 === 0;
      return isEven ? (numbers[middle] + numbers[middle - 1]) / 2 : numbers[middle];
    }

    data_column.min = function(){
      return Math.min.apply(null, data_column.values);
    }

    data_column.max = function(){
      return Math.max.apply(null, data_column.values);
    }

    data_column.count = function(){
      return data_column.values.length;
    }

    data_column.variance = function(){
      var mean = data_column.mean();
      var sum_square_error = 0;
      for(var i=0; i<data_column.values.length; i++){
        sum_square_error += Math.pow(data_column.values[i] - mean,2);
      }
      var mse = sum_square_error / (data_column.values.length - 1);
      return mse;
    }

    data_column.sd = function(){
      var mse = data_column.variance();
      var rmse = Math.sqrt(mse);
      return rmse;
    }

    data_column.frequencies = function(){
      var unique = {}
      for(var i=0; i<data_column.values.length; i++){
        var v = data_column.values[i];
        if(typeof unique[v] == 'undefined'){
          unique[v] = 1;
        } else {
          unique[v]++;
        }
      }
      return unique;
    }

    data_column.all = function(eval_fn){
      for(var i=0; i<data_column.values.length; i++){
        if(!eval_fn(data_column.values[i])){
          return false;
        }
      }
      return true;
    }

    data_column.subset = function(eval_fn){
      var out = [];
      for(var i=0; i<data_column.values.length; i++){
        if(eval_fn(data_column.values[i])){
          out.push(data_column.values[i]);
        }
      }
      var o = DataColumn();
      o.values = out;
      return o;
    }

    return data_column;
  }

  module.reset = function(){
    allData = DataCollection();
    interactionData = DataCollection();
  }

  module.get = function() {
    return allData;
  };

  module.getInteractionData = function() {
    return interactionData;
  }

  module.write = function(data_object) {

    var progress = jsPsych.progress();
    var trial = jsPsych.currentTrial();

    //var trial_opt_data = typeof trial.data == 'function' ? trial.data() : trial.data;

    var default_data = {
      'trial_type': trial.type,
      'trial_index': progress.current_trial_global,
      'time_elapsed': jsPsych.totalTime(),
      'internal_node_id': jsPsych.currentTimelineNodeID()
    };

    var ext_data_object = Object.assign({}, data_object, trial.data, default_data, dataProperties);

    allData.push(ext_data_object);
  };

  module.addProperties = function(properties) {

    // first, add the properties to all data that's already stored
    allData.addToAll(properties);

    // now add to list so that it gets appended to all future data
    dataProperties = Object.assign({}, dataProperties, properties);

  };

  module.addDataToLastTrial = function(data) {
    allData.addToLast(data);
  }

  module.getDataByTimelineNode = function(node_id) {
    var data = allData.filterCustom(function(x){
      return x.internal_node_id.slice(0, node_id.length) === node_id;
    });

    return data;
  };

  module.getLastTrialData = function() {
    return allData.top();
  };

  module.getLastTimelineData = function() {
    var lasttrial = module.getLastTrialData();
    var node_id = lasttrial.select('internal_node_id').values[0];
    if (typeof node_id === 'undefined') {
      return DataCollection();
    } else {
      var parent_node_id = node_id.substr(0,node_id.lastIndexOf('-'));
      var lastnodedata = module.getDataByTimelineNode(parent_node_id);
      return lastnodedata;
    }
  }

  module.displayData = function(format) {
    format = (typeof format === 'undefined') ? "json" : format.toLowerCase();
    if (format != "json" && format != "csv") {
      console.log('Invalid format declared for displayData function. Using json as default.');
      format = "json";
    }

    var data_string;

    if (format == 'json') {
      data_string = allData.json(true); // true = pretty print with tabs
    } else {
      data_string = allData.csv();
    }

    var display_element = jsPsych.getDisplayElement();

    display_element.innerHTML = '<pre id="jspsych-data-display"></pre>';

    document.getElementById('jspsych-data-display').textContent = data_string;
  };

  module.urlVariables = function() {
    if(typeof query_string == 'undefined'){
      query_string = getQueryString();
    }
    return query_string;
  }

  module.getURLVariable = function(whichvar){
    if(typeof query_string == 'undefined'){
      query_string = getQueryString();
    }
    return query_string[whichvar];
  }

  module.createInteractionListeners = function(){
    // blur event capture
    window.addEventListener('blur', function(){
      var data = {
        event: 'blur',
        trial: jsPsych.progress().current_trial_global,
        time: jsPsych.totalTime()
      };
      interactionData.push(data);
      jsPsych.initSettings().on_interaction_data_update(data);
    });

    // focus event capture
    window.addEventListener('focus', function(){
      var data = {
        event: 'focus',
        trial: jsPsych.progress().current_trial_global,
        time: jsPsych.totalTime()
      };
      interactionData.push(data);
      jsPsych.initSettings().on_interaction_data_update(data);
    });

    // fullscreen change capture
    function fullscreenchange(){
      var type = (document.isFullScreen || document.webkitIsFullScreen || document.mozIsFullScreen || document.fullscreenElement) ? 'fullscreenenter' : 'fullscreenexit';
      var data = {
        event: type,
        trial: jsPsych.progress().current_trial_global,
        time: jsPsych.totalTime()
      };
      interactionData.push(data);
      jsPsych.initSettings().on_interaction_data_update(data);
    }

    document.addEventListener('fullscreenchange', fullscreenchange);
    document.addEventListener('mozfullscreenchange', fullscreenchange);
    document.addEventListener('webkitfullscreenchange', fullscreenchange);
  }

  // public methods for testing purposes. not recommended for use.
  module._customInsert = function(data){
    allData = DataCollection(data);
  }

  module._fullreset = function(){
    module.reset();
    dataProperties = {};
  }

  // private function to save text file on local drive
  function saveTextToFile(textstr, filename) {
    var blobToSave = new Blob([textstr], {
      type: 'text/plain'
    });
    var blobURL = "";
    if (typeof window.webkitURL !== 'undefined') {
      blobURL = window.webkitURL.createObjectURL(blobToSave);
    } else {
      blobURL = window.URL.createObjectURL(blobToSave);
    }

    var display_element = jsPsych.getDisplayElement();

    display_element.insertAdjacentHTML('beforeend','<a id="jspsych-download-as-text-link" style="display:none;" download="'+filename+'" href="'+blobURL+'">click to download</a>');
    document.getElementById('jspsych-download-as-text-link').click();
  }

  //
  // A few helper functions to handle data format conversion
  //

  // this function based on code suggested by StackOverflow users:
  // http://stackoverflow.com/users/64741/zachary
  // http://stackoverflow.com/users/317/joseph-sturtevant

  function JSON2CSV(objArray) {
    var array = typeof objArray != 'object' ? JSON.parse(objArray) : objArray;
    var line = '';
    var result = '';
    var columns = [];

    var i = 0;
    for (var j = 0; j < array.length; j++) {
      for (var key in array[j]) {
        var keyString = key + "";
        keyString = '"' + keyString.replace(/"/g, '""') + '",';
        if (!columns.includes(key)) {
          columns[i] = key;
          line += keyString;
          i++;
        }
      }
    }

    line = line.slice(0, -1);
    result += line + '\r\n';

    for (var i = 0; i < array.length; i++) {
      var line = '';
      for (var j = 0; j < columns.length; j++) {
        var value = (typeof array[i][columns[j]] === 'undefined') ? '' : array[i][columns[j]];
        var valueString = value + "";
        line += '"' + valueString.replace(/"/g, '""') + '",';
      }

      line = line.slice(0, -1);
      result += line + '\r\n';
    }

    return result;
  }

  // this function is modified from StackOverflow:
  // http://stackoverflow.com/posts/3855394

  function getQueryString() {
    var a = window.location.search.substr(1).split('&');
    if (a == "") return {};
    var b = {};
    for (var i = 0; i < a.length; ++i)
    {
        var p=a[i].split('=', 2);
        if (p.length == 1)
            b[p[0]] = "";
        else
            b[p[0]] = decodeURIComponent(p[1].replace(/\+/g, " "));
    }
    return b;
  }

  return module;

})();

jsPsych.turk = (function() {

  var module = {};

  // core.turkInfo gets information relevant to mechanical turk experiments. returns an object
  // containing the workerID, assignmentID, and hitID, and whether or not the HIT is in
  // preview mode, meaning that they haven't accepted the HIT yet.
  module.turkInfo = function() {

    var turk = {};

    var param = function(url, name) {
      name = name.replace(/[\[]/, "\\\[").replace(/[\]]/, "\\\]");
      var regexS = "[\\?&]" + name + "=([^&#]*)";
      var regex = new RegExp(regexS);
      var results = regex.exec(url);
      return (results == null) ? "" : results[1];
    };

    var src = param(window.location.href, "assignmentId") ? window.location.href : document.referrer;

    var keys = ["assignmentId", "hitId", "workerId", "turkSubmitTo"];
    keys.map(

      function(key) {
        turk[key] = unescape(param(src, key));
      });

    turk.previewMode = (turk.assignmentId == "ASSIGNMENT_ID_NOT_AVAILABLE");

    turk.outsideTurk = (!turk.previewMode && turk.hitId === "" && turk.assignmentId == "" && turk.workerId == "")

    turk_info = turk;

    return turk;

  };

  // core.submitToTurk will submit a MechanicalTurk ExternalHIT type
  module.submitToTurk = function(data) {

    var turkInfo = jsPsych.turk.turkInfo();
    var assignmentId = turkInfo.assignmentId;
    var turkSubmitTo = turkInfo.turkSubmitTo;

    if (!assignmentId || !turkSubmitTo) return;

    var dataString = [];

    for (var key in data) {

      if (data.hasOwnProperty(key)) {
        dataString.push(key + "=" + escape(data[key]));
      }
    }

    dataString.push("assignmentId=" + assignmentId);

    var url = turkSubmitTo + "/mturk/externalSubmit?" + dataString.join("&");

    window.location.href = url;
  };

  return module;

})();

jsPsych.randomization = (function() {

  var module = {};

  module.repeat = function(array, repetitions, unpack) {

    var arr_isArray = Array.isArray(array);
    var rep_isArray = Array.isArray(repetitions);

    // if array is not an array, then we just repeat the item
    if (!arr_isArray) {
      if (!rep_isArray) {
        array = [array];
        repetitions = [repetitions];
      } else {
        repetitions = [repetitions[0]];
        console.log('Unclear parameters given to randomization.repeat. Multiple set sizes specified, but only one item exists to sample. Proceeding using the first set size.');
      }
    } else {
      if (!rep_isArray) {
        var reps = [];
        for (var i = 0; i < array.length; i++) {
          reps.push(repetitions);
        }
        repetitions = reps;
      } else {
        if (array.length != repetitions.length) {
          console.warning('Unclear parameters given to randomization.repeat. Items and repetitions are unequal lengths. Behavior may not be as expected.');
          // throw warning if repetitions is too short, use first rep ONLY.
          if (repetitions.length < array.length) {
            var reps = [];
            for (var i = 0; i < array.length; i++) {
              reps.push(repetitions);
            }
            repetitions = reps;
          } else {
            // throw warning if too long, and then use the first N
            repetitions = repetitions.slice(0, array.length);
          }
        }
      }
    }

    // should be clear at this point to assume that array and repetitions are arrays with == length
    var allsamples = [];
    for (var i = 0; i < array.length; i++) {
      for (var j = 0; j < repetitions[i]; j++) {
        if(array[i] == null || typeof array[i] != 'object'){
          allsamples.push(array[i]);
        } else {
          allsamples.push(Object.assign({}, array[i]));
        }

      }
    }

    var out = shuffle(allsamples);

    if (unpack) {
      out = unpackArray(out);
    }

    return out;
  }

  module.shuffle = function(arr) {
    if(!Array.isArray(arr)){
      console.error('Argument to jsPsych.randomization.shuffle() must be an array.')
    }
    return shuffle(arr);
  }

  module.shuffleNoRepeats = function(arr, equalityTest) {
    if(!Array.isArray(arr)){
      console.error('First argument to jsPsych.randomization.shuffleNoRepeats() must be an array.')
    }
    if(typeof equalityTest !== 'undefined' && typeof equalityTest !== 'function'){
      console.error('Second argument to jsPsych.randomization.shuffleNoRepeats() must be a function.')
    }
    // define a default equalityTest
    if (typeof equalityTest == 'undefined') {
      equalityTest = function(a, b) {
        if (a === b) {
          return true;
        } else {
          return false;
        }
      }
    }

    var random_shuffle = shuffle(arr);
    for (var i = 0; i < random_shuffle.length - 1; i++) {
      if (equalityTest(random_shuffle[i], random_shuffle[i + 1])) {
        // neighbors are equal, pick a new random neighbor to swap (not the first or last element, to avoid edge cases)
        var random_pick = Math.floor(Math.random() * (random_shuffle.length - 2)) + 1;
        // test to make sure the new neighbor isn't equal to the old one
        while (
          equalityTest(random_shuffle[i + 1], random_shuffle[random_pick]) ||
          (equalityTest(random_shuffle[i + 1], random_shuffle[random_pick + 1]) || equalityTest(random_shuffle[i + 1], random_shuffle[random_pick - 1]))
        ) {
          random_pick = Math.floor(Math.random() * (random_shuffle.length - 2)) + 1;
        }
        var new_neighbor = random_shuffle[random_pick];
        random_shuffle[random_pick] = random_shuffle[i + 1];
        random_shuffle[i + 1] = new_neighbor;
      }
    }

    return random_shuffle;
  }

  module.shuffleAlternateGroups = function(arr_groups, random_group_order){
    if(typeof random_group_order == 'undefined'){
      random_group_order = false;
    }

    var n_groups = arr_groups.length;
    if(n_groups == 1){
      console.warn('jsPsych.randomization.shuffleAlternateGroups was called with only one group. Defaulting to simple shuffle.');
      return(module.shuffle(arr_groups[0]));
    }

    var group_order = [];
    for(var i=0; i<n_groups; i++){
      group_order.push(i);
    }
    if(random_group_order){
      group_order = module.shuffle(group_order);
    }

    var randomized_groups = [];
    var min_length = null;
    for(var i=0; i<n_groups; i++){
      min_length = min_length === null ? arr_groups[i].length : Math.min(min_length, arr_groups[i].length);
      randomized_groups.push(module.shuffle(arr_groups[i]));
    }

    var out = [];
    for(var i=0; i<min_length; i++){
      for(var j=0; j<group_order.length; j++){
        out.push(randomized_groups[group_order[j]][i])
      }
    }

    return out;
  }

  module.sampleWithoutReplacement = function(arr, size){
    if(!Array.isArray(arr)){
      console.error("First argument to jsPsych.randomization.sampleWithoutReplacement() must be an array")
    }
    
    if (size > arr.length) {
      console.error("Cannot take a sample " +
        "larger than the size of the set of items to sample.");
    }
    return jsPsych.randomization.shuffle(arr).slice(0,size);
  }

  module.sampleWithReplacement = function(arr, size, weights) {
    if(!Array.isArray(arr)){
      console.error("First argument to jsPsych.randomization.sampleWithReplacement() must be an array")
    }

    var normalized_weights = [];
    if(typeof weights !== 'undefined'){
      if(weights.length !== arr.length){
        console.error('The length of the weights array must equal the length of the array '+
        'to be sampled from.');
      }
      var weight_sum = 0;
      for(var i=0; i<weights.length; i++){
        weight_sum += weights[i];
      }
      for(var i=0; i<weights.length; i++){
        normalized_weights.push( weights[i] / weight_sum );
      }
    } else {
      for(var i=0; i<arr.length; i++){
        normalized_weights.push( 1 / arr.length );
      }
    }

    var cumulative_weights = [normalized_weights[0]];
    for(var i=1; i<normalized_weights.length; i++){
      cumulative_weights.push(normalized_weights[i] + cumulative_weights[i-1]);
    }

    var samp = [];
    for (var i = 0; i < size; i++) {
      var rnd = Math.random();
      var index = 0;
      while(rnd > cumulative_weights[index]) { index++; }
      samp.push(arr[index]);
    }
    return samp;
  }

  module.factorial = function(factors, repetitions, unpack) {

    var factorNames = Object.keys(factors);

    var factor_combinations = [];

    for (var i = 0; i < factors[factorNames[0]].length; i++) {
      factor_combinations.push({});
      factor_combinations[i][factorNames[0]] = factors[factorNames[0]][i];
    }

    for (var i = 1; i < factorNames.length; i++) {
      var toAdd = factors[factorNames[i]];
      var n = factor_combinations.length;
      for (var j = 0; j < n; j++) {
        var base = factor_combinations[j];
        for (var k = 0; k < toAdd.length; k++) {
          var newpiece = {};
          newpiece[factorNames[i]] = toAdd[k];
          factor_combinations.push(Object.assign({}, base, newpiece));
        }
      }
      factor_combinations.splice(0, n);
    }

    repetitions = (typeof repetitions === 'undefined') ? 1 : repetitions;
    var with_repetitions = module.repeat(factor_combinations, repetitions, unpack);

    return with_repetitions;
  }

  module.randomID = function(length){
    var result = '';
    var length = (typeof length == 'undefined') ? 32 : length;
    var chars = '0123456789abcdefghjklmnopqrstuvwxyz';
    for(var i = 0; i<length; i++){
      result += chars[Math.floor(Math.random() * chars.length)];
    }
    return result;
  }

  function unpackArray(array) {

    var out = {};

    for (var i = 0; i < array.length; i++) {
      var keys = Object.keys(array[i]);
      for (var k = 0; k < keys.length; k++) {
        if (typeof out[keys[k]] === 'undefined') {
          out[keys[k]] = [];
        }
        out[keys[k]].push(array[i][keys[k]]);
      }
    }

    return out;
  }

  function shuffle(array) {
    var copy_array = array.slice(0);
    var m = copy_array.length,
      t, i;

    // While there remain elements to shuffle…
    while (m) {

      // Pick a remaining element…
      i = Math.floor(Math.random() * m--);

      // And swap it with the current element.
      t = copy_array[m];
      copy_array[m] = copy_array[i];
      copy_array[i] = t;
    }

    return copy_array;
  }

  return module;

})();

jsPsych.pluginAPI = (function() {

  var module = {};

  // keyboard listeners //

  var keyboard_listeners = [];

  var held_keys = {};

  var root_keydown_listener = function(e){
    for(var i=0; i<keyboard_listeners.length; i++){
      keyboard_listeners[i].fn(e);
    }
    held_keys[e.key] = true;
  }
  var root_keyup_listener = function(e){
    held_keys[e.key] = false;
  }

  module.reset = function(root_element){
    keyboard_listeners = [];
    held_keys = {};
    root_element.removeEventListener('keydown', root_keydown_listener);
    root_element.removeEventListener('keyup', root_keyup_listener);
  }

  module.createKeyboardEventListeners = function(root_element){
    root_element.addEventListener('keydown', root_keydown_listener);
    root_element.addEventListener('keyup', root_keyup_listener);
  }

  module.getKeyboardResponse = function(parameters) {

    //parameters are: callback_function, valid_responses, rt_method, persist, audio_context, audio_context_start_time, allow_held_key

    parameters.rt_method = (typeof parameters.rt_method === 'undefined') ? 'performance' : parameters.rt_method;
    if (parameters.rt_method != 'performance' && parameters.rt_method != 'audio') {
      console.log('Invalid RT method specified in getKeyboardResponse. Defaulting to "performance" method.');
      parameters.rt_method = 'performance';
    }

    var start_time;
    if (parameters.rt_method == 'performance') {
      start_time = performance.now();
    } else if (parameters.rt_method === 'audio') {
      start_time = parameters.audio_context_start_time;
    }

    var case_sensitive = jsPsych.initSettings().case_sensitive_responses;

    var listener_id;

    var listener_function = function(e) {
      var key_time;
      if (parameters.rt_method == 'performance') {
        key_time = performance.now();
      } else if (parameters.rt_method === 'audio') {
        key_time = parameters.audio_context.currentTime
      }
      var rt = key_time - start_time;

      // overiding via parameters for testing purposes.
      var minimum_valid_rt = parameters.minimum_valid_rt;
      if(!minimum_valid_rt){
        minimum_valid_rt = jsPsych.initSettings().minimum_valid_rt || 0;
      }

      if(rt < minimum_valid_rt){
        return;
      }

      var valid_response = false;
      if (typeof parameters.valid_responses === 'undefined'){
        valid_response = true;
      }
      else if(parameters.valid_responses == jsPsych.ALL_KEYS) {
        valid_response = true;
      } 
      else if(parameters.valid_responses != jsPsych.NO_KEYS){
        if(parameters.valid_responses.includes(e.key)){
          valid_response = true;
        }
        if(!case_sensitive) {
          var valid_lower = parameters.valid_responses.map(function(v) {return v.toLowerCase();});
          var key_lower = e.key.toLowerCase();
          if (valid_lower.includes(key_lower)) {
            valid_response = true;
          }
        }
      }
      
      // check if key was already held down
      if (((typeof parameters.allow_held_key === 'undefined') || !parameters.allow_held_key) && valid_response) {
        if (typeof held_keys[e.key] !== 'undefined' && held_keys[e.key] == true) {
          valid_response = false;
        }
        if (!case_sensitive && typeof held_keys[e.key.toLowerCase()] !== 'undefined' && held_keys[e.key.toLowerCase()] == true) {
          valid_response = false;
        }
      }

      if (valid_response) {
        // if this is a valid response, then we don't want the key event to trigger other actions
        // like scrolling via the spacebar.
        e.preventDefault();
        var key = e.key;
        if (!case_sensitive) {
          key = key.toLowerCase();
        }
        parameters.callback_function({
          key: key,
          rt: rt,
        });

        if (keyboard_listeners.includes(listener_id)) {

          if (!parameters.persist) {
            // remove keyboard listener
            module.cancelKeyboardResponse(listener_id);
          }
        }
      }
    };

    // create listener id object
    listener_id = {
      type: 'keydown',
      fn: listener_function
    };

    // add this keyboard listener to the list of listeners
    keyboard_listeners.push(listener_id);

    return listener_id;

  };

  module.cancelKeyboardResponse = function(listener) {
    // remove the listener from the list of listeners
    if (keyboard_listeners.includes(listener)) {
      keyboard_listeners.splice(keyboard_listeners.indexOf(listener), 1);
    }
  };

  module.cancelAllKeyboardResponses = function() {
    keyboard_listeners = [];
  };

  module.convertKeyCharacterToKeyCode = function(character) {
    console.warn('Warning: The jsPsych.pluginAPI.convertKeyCharacterToKeyCode function will be removed in future jsPsych releases. '+
    'We recommend removing this function and using strings to identify/compare keys.');
    var code;
    character = character.toLowerCase();
    if (typeof keylookup[character] !== 'undefined') {
      code = keylookup[character];
    }
    return code;
  }

  module.convertKeyCodeToKeyCharacter = function(code){
    console.warn('Warning: The jsPsych.pluginAPI.convertKeyCodeToKeyCharacter function will be removed in future jsPsych releases. '+
    'We recommend removing this function and using strings to identify/compare keys.');
    for(var i in Object.keys(keylookup)){
      if(keylookup[Object.keys(keylookup)[i]] == code){
        return Object.keys(keylookup)[i];
      }
    }
    return undefined;
  }

  module.compareKeys = function(key1, key2){
    console.warn('Warning: The jsPsych.pluginAPI.compareKeys function will be removed in future jsPsych releases. '+
    'We recommend removing this function and using strings to identify/compare keys.');
    // convert to numeric values no matter what
    if(typeof key1 == 'string') {
      key1 = module.convertKeyCharacterToKeyCode(key1);
    }
    if(typeof key2 == 'string') {
      key2 = module.convertKeyCharacterToKeyCode(key2);
    }
    return key1 == key2;
  }

  var keylookup = {
    'backspace': 8,
    'tab': 9,
    'enter': 13,
    'shift': 16,
    'ctrl': 17,
    'alt': 18,
    'pause': 19,
    'capslock': 20,
    'esc': 27,
    'space': 32,
    'spacebar': 32,
    ' ': 32,
    'pageup': 33,
    'pagedown': 34,
    'end': 35,
    'home': 36,
    'leftarrow': 37,
    'uparrow': 38,
    'rightarrow': 39,
    'downarrow': 40,
    'insert': 45,
    'delete': 46,
    '0': 48,
    '1': 49,
    '2': 50,
    '3': 51,
    '4': 52,
    '5': 53,
    '6': 54,
    '7': 55,
    '8': 56,
    '9': 57,
    'a': 65,
    'b': 66,
    'c': 67,
    'd': 68,
    'e': 69,
    'f': 70,
    'g': 71,
    'h': 72,
    'i': 73,
    'j': 74,
    'k': 75,
    'l': 76,
    'm': 77,
    'n': 78,
    'o': 79,
    'p': 80,
    'q': 81,
    'r': 82,
    's': 83,
    't': 84,
    'u': 85,
    'v': 86,
    'w': 87,
    'x': 88,
    'y': 89,
    'z': 90,
    '0numpad': 96,
    '1numpad': 97,
    '2numpad': 98,
    '3numpad': 99,
    '4numpad': 100,
    '5numpad': 101,
    '6numpad': 102,
    '7numpad': 103,
    '8numpad': 104,
    '9numpad': 105,
    'multiply': 106,
    'plus': 107,
    'minus': 109,
    'decimal': 110,
    'divide': 111,
    'f1': 112,
    'f2': 113,
    'f3': 114,
    'f4': 115,
    'f5': 116,
    'f6': 117,
    'f7': 118,
    'f8': 119,
    'f9': 120,
    'f10': 121,
    'f11': 122,
    'f12': 123,
    '=': 187,
    ',': 188,
    '.': 190,
    '/': 191,
    '`': 192,
    '[': 219,
    '\\': 220,
    ']': 221
  };

  // timeout registration

  var timeout_handlers = [];

  module.setTimeout = function(callback, delay){
    var handle = setTimeout(callback, delay);
    timeout_handlers.push(handle);
    return handle;
  }

  module.clearAllTimeouts = function(){
    for(var i=0;i<timeout_handlers.length; i++){
      clearTimeout(timeout_handlers[i]);
    }
    timeout_handlers = [];
  }

  // video //
    var video_buffers = {}
    module.getVideoBuffer = function(videoID) {
      return video_buffers[videoID]
    }

  // audio //
  var context = null;
  var audio_buffers = [];

  module.initAudio = function(){
    context = (jsPsych.initSettings().use_webaudio === true) ? jsPsych.webaudio_context : null;
  }

  module.audioContext = function(){
    if(context !== null){
      if(context.state !== 'running'){
        context.resume();
      }
    }
    return context;
  }

  module.getAudioBuffer = function(audioID) {

    if (audio_buffers[audioID] === 'tmp') {
      console.error('Audio file failed to load in the time allotted.')
      return;
    }

    return audio_buffers[audioID];

  }

  // preloading stimuli //

  var preloads = [];

  var img_cache = {};

  module.preloadAudioFiles = function(files, callback_complete, callback_load) {

    files = jsPsych.utils.flatten(files);
    files = jsPsych.utils.unique(files);

    var n_loaded = 0;
    var loadfn = (typeof callback_load === 'undefined') ? function() {} : callback_load;
    var finishfn = (typeof callback_complete === 'undefined') ? function() {} : callback_complete;

    if(files.length==0){
      finishfn();
      return;
    }

    function load_audio_file_webaudio(source, count){
      count = count || 1;
      var request = new XMLHttpRequest();
      request.open('GET', source, true);
      request.responseType = 'arraybuffer';
      request.onload = function() {
        context.decodeAudioData(request.response, function(buffer) {
          audio_buffers[source] = buffer;
          n_loaded++;
          loadfn(n_loaded);
          if(n_loaded == files.length) {
            finishfn();
          }
        }, function() {
          console.error('Error loading audio file: ' + bufferID);
        });
      }
      request.onerror = function(){
        if(count < jsPsych.initSettings().max_preload_attempts){
          setTimeout(function(){
            load_audio_file_webaudio(source, count+1)
          }, 200);
        } else {
          jsPsych.loadFail();
        }
      }
      request.send();
    }

    function load_audio_file_html5audio(source, count){
      count = count || 1;
      var audio = new Audio();
      audio.addEventListener('canplaythrough', function handleCanPlayThrough(){
        audio_buffers[source] = audio;
        n_loaded++;
        loadfn(n_loaded);
        if(n_loaded == files.length){
          finishfn();
        }
        audio.removeEventListener('canplaythrough', handleCanPlayThrough);
      });
      audio.addEventListener('error', function handleError(){
        if(count < jsPsych.initSettings().max_preload_attempts){
          setTimeout(function(){
            load_audio_file_html5audio(source, count+1)
          }, 200);
        } else {
          jsPsych.loadFail();
        }
        audio.removeEventListener('error', handleError);
      });
      audio.addEventListener('abort', function handleAbort(){
        if(count < jsPsych.initSettings().max_preload_attempts){
          setTimeout(function(){
            load_audio_file_html5audio(source, count+1)
          }, 200);
        } else {
          jsPsych.loadFail();
        }
        audio.removeEventListener('abort', handleAbort);
      });
      audio.src = source;
    }

    for (var i = 0; i < files.length; i++) {
      var bufferID = files[i];
      if (typeof audio_buffers[bufferID] !== 'undefined') {
        n_loaded++;
        loadfn(n_loaded);
        if(n_loaded == files.length) {
          finishfn();
        }
      } else {
        audio_buffers[bufferID] = 'tmp';
        if(module.audioContext() !== null){
          load_audio_file_webaudio(bufferID);
        } else {
          load_audio_file_html5audio(bufferID);
        }
      }
    }

  }

  module.preloadImages = function(images, callback_complete, callback_load) {

    // flatten the images array
    images = jsPsych.utils.flatten(images);
    images = jsPsych.utils.unique(images);

    var n_loaded = 0;
    var loadfn = (typeof callback_load === 'undefined') ? function() {} : callback_load;
    var finishfn = (typeof callback_complete === 'undefined') ? function() {} : callback_complete;

    if(images.length === 0){
      finishfn();
      return;
    }

    function preload_image(source, count){
      count = count || 1;

      var img = new Image();

      img.onload = function() {
        n_loaded++;
        loadfn(n_loaded);
        if (n_loaded === images.length) {
          finishfn();
        }
      };

      img.onerror = function() {
        if(count < jsPsych.initSettings().max_preload_attempts){
          setTimeout(function(){
            preload_image(source, count+1);
          }, 200);
        } else {
          jsPsych.loadFail();
        }
      }

      img.src = source;

      img_cache[source] = img;
    }

    for (var i = 0; i < images.length; i++) {
      preload_image(images[i]);
    }

  };

    module.preloadVideo = function(video, callback_complete, callback_load) {

        // flatten the images array
        video = jsPsych.utils.flatten(video);
        video = jsPsych.utils.unique(video);

        var n_loaded = 0;
        var loadfn = !callback_load ? function() {} : callback_load;
        var finishfn = !callback_complete ? function() {} : callback_complete;

        if(video.length===0){
            finishfn();
            return;
        }

        function preload_video(source, count){
            count = count || 1;
            //based on option 4 here: http://dinbror.dk/blog/how-to-preload-entire-html5-video-before-play-solved/
            var request = new XMLHttpRequest();
            request.open('GET', source, true);
            request.responseType = 'blob';
            request.onload = function() {
                if (this.status === 200 || this.status === 0) {
                    var videoBlob = this.response;
                    video_buffers[source] = URL.createObjectURL(videoBlob); // IE10+
                    n_loaded++;
                    loadfn(n_loaded);
                    if (n_loaded === video.length) {
                        finishfn();
                    }
                }
            };

            request.onerror = function(){
                if(count < jsPsych.initSettings().max_preload_attempts){
                    setTimeout(function(){
                        preload_video(source, count+1)
                    }, 200);
                } else {
                    jsPsych.loadFail();
                }
            }
            request.send();
        }

        for (var i = 0; i < video.length; i++) {
            preload_video(video[i]);
        }

    };

  module.registerPreload = function(plugin_name, parameter, media_type, conditional_function) {
    if (['audio', 'image', 'video'].indexOf(media_type)===-1) {
      console.error('Invalid media_type parameter for jsPsych.pluginAPI.registerPreload. Please check the plugin file.');
    }

    var preload = {
      plugin: plugin_name,
      parameter: parameter,
      media_type: media_type,
      conditional_function: conditional_function
    }

    preloads.push(preload);
  }

  module.autoPreload = function(timeline, callback, file_protocol, images, audio, video, progress_bar) {
    // list of items to preload
    images = images || [];
    audio = audio || [];
    video = video || [];

    // construct list
    for (var i = 0; i < preloads.length; i++) {
      var type = preloads[i].plugin;
      var param = preloads[i].parameter;
      var media = preloads[i].media_type;
      var func = preloads[i].conditional_function;
      var trials = timeline.trialsOfType(type);
      for (var j = 0; j < trials.length; j++) {

        if (typeof trials[j][param] == 'undefined') {
          console.warn("jsPsych failed to auto preload one or more files:");
          console.warn("no parameter called "+param+" in plugin "+type);
        } else if (typeof trials[j][param] !== 'function') {
          if ( !func  || func(trials[j]) ){
            if (media === 'image') {
              images = images.concat(jsPsych.utils.flatten([trials[j][param]]));
            } else if (media === 'audio') {
              audio = audio.concat(jsPsych.utils.flatten([trials[j][param]]));
            } else if (media === 'video') {
              video = video.concat(jsPsych.utils.flatten([trials[j][param]]));
            }
          }
        }
      }
    }

    images = jsPsych.utils.unique(jsPsych.utils.flatten(images));
    audio  = jsPsych.utils.unique(jsPsych.utils.flatten(audio));
    video  = jsPsych.utils.unique(jsPsych.utils.flatten(video));

    // remove any nulls false values
    images = images.filter(function(x) { return x != false && x != null})
    audio = audio.filter(function(x) { return x != false && x != null})
    // prevent all video preloading (auto and manual) when file is opened directly in browser
    if (file_protocol === true) {
      video = [];
    } else {
      video = video.filter(function(x) { return x != false && x != null})
    }
    
    var total_n = images.length + audio.length + video.length;

    var loaded = 0;

    if(progress_bar){
      var pb_html = "<div id='jspsych-loading-progress-bar-container' style='height: 10px; width: 300px; background-color: #ddd; margin: auto;'>";
      pb_html += "<div id='jspsych-loading-progress-bar' style='height: 10px; width: 0%; background-color: #777;'></div>";
      pb_html += "</div>";
      jsPsych.getDisplayElement().innerHTML = pb_html;
    }

    function update_loading_progress_bar(){
      loaded++;
      if(progress_bar){
        var percent_loaded = (loaded/total_n)*100;
        var preload_progress_bar = jsPsych.getDisplayElement().querySelector('#jspsych-loading-progress-bar');
        if (preload_progress_bar !== null) {
          preload_progress_bar.style.width = percent_loaded+"%";
        }
      }
    }

    // do the preloading
    // first the images, then when the images are complete
    // wait for the audio files to finish
    module.preloadImages(images, function() {
      module.preloadAudioFiles(audio, function() {
          module.preloadVideo(video, function() {
              callback();
          }, update_loading_progress_bar);
      }, update_loading_progress_bar);
    }, update_loading_progress_bar);
  }

  /**
   * Allows communication with user hardware through our custom Google Chrome extension + native C++ program
   * @param		{object}	mess	The message to be passed to our extension, see its documentation for the expected members of this object.
   * @author	Daniel Rivas
   *
   */
  module.hardware = function hardware(mess){
	  //since Chrome extension content-scripts do not share the javascript environment with the page script that loaded jspsych,
	  //we will need to use hacky methods like communicating through DOM events.
	  var jspsychEvt = new CustomEvent('jspsych', {detail: mess});
	  document.dispatchEvent(jspsychEvt);
	  //And voila! it will be the job of the content script injected by the extension to listen for the event and do the appropriate actions.
  };

  /** {boolean} Indicates whether this instance of jspsych has opened a hardware connection through our browser extension */
  module.hardwareConnected = false;


  //it might be useful to open up a line of communication from the extension back to this page script,
  //again, this will have to pass through DOM events. For now speed is of no concern so I will use jQuery
  document.addEventListener("jspsych-activate", function(evt){
	  module.hardwareConnected = true;
  })



  return module;
})();

// methods used in multiple modules //
jsPsych.utils = (function() {

	var module = {};

	module.flatten = function(arr, out) {
		out = (typeof out === 'undefined') ? [] : out;
		for (var i = 0; i < arr.length; i++) {
			if (Array.isArray(arr[i])) {
				module.flatten(arr[i], out);
			} else {
				out.push(arr[i]);
			}
		}
		return out;
	}

	module.unique = function(arr) {
		var out = [];
		for (var i = 0; i < arr.length; i++) {
			if (arr.indexOf(arr[i]) == i) {
				out.push(arr[i]);
			}
		}
		return out;
	}

	module.deepCopy = function(obj) {
    if(!obj) return obj;
    var out;
    if(Array.isArray(obj)){
      out = [];
      for(var i = 0; i<obj.length; i++){
        out.push(module.deepCopy(obj[i]));
      }
      return out;
    } else if(typeof obj === 'object'){
      out = {};
      for(var key in obj){
        if(obj.hasOwnProperty(key)){
          out[key] = module.deepCopy(obj[key]);
        }
      }
      return out;
    } else {
      return obj;
    }
  }

	return module;
})();

// polyfill for Object.assign to support IE
if (typeof Object.assign != 'function') {
  Object.assign = function (target, varArgs) { // .length of function is 2
    'use strict';
    if (target == null) { // TypeError if undefined or null
      throw new TypeError('Cannot convert undefined or null to object');
    }

    var to = Object(target);

    for (var index = 1; index < arguments.length; index++) {
      var nextSource = arguments[index];

      if (nextSource != null) { // Skip over if undefined or null
        for (var nextKey in nextSource) {
          // Avoid bugs when hasOwnProperty is shadowed
          if (Object.prototype.hasOwnProperty.call(nextSource, nextKey)) {
            to[nextKey] = nextSource[nextKey];
          }
        }
      }
    }
    return to;
  };
}

// polyfill for Array.includes to support IE
if (!Array.prototype.includes) {
  Array.prototype.includes = function(searchElement /*, fromIndex*/) {
    'use strict';
    if (this == null) {
      throw new TypeError('Array.prototype.includes called on null or undefined');
    }

    var O = Object(this);
    var len = parseInt(O.length, 10) || 0;
    if (len === 0) {
      return false;
    }
    var n = parseInt(arguments[1], 10) || 0;
    var k;
    if (n >= 0) {
      k = n;
    } else {
      k = len + n;
      if (k < 0) {k = 0;}
    }
    var currentElement;
    while (k < len) {
      currentElement = O[k];
      if (searchElement === currentElement ||
         (searchElement !== searchElement && currentElement !== currentElement)) { // NaN !== NaN
        return true;
      }
      k++;
    }
    return false;
  };
}

// polyfill for Array.isArray
if (!Array.isArray) {
  Array.isArray = function(arg) {
    return Object.prototype.toString.call(arg) === '[object Array]';
  };
}<|MERGE_RESOLUTION|>--- conflicted
+++ resolved
@@ -507,14 +507,9 @@
       if (progress.current_location == -1) {
         // check for on_timeline_start and conditonal function on nodes with timelines
         if (typeof timeline_parameters != 'undefined') {
-<<<<<<< HEAD
           // only run the conditional function if this is the first repetition of the timeline when
           // repetitions > 1, and only when on the first variable set
           if (typeof timeline_parameters.conditional_function !== 'undefined' && progress.current_repetition==0 && progress.current_variable_set == 0) {
-=======
-          if (typeof timeline_parameters.conditional_function !== 'undefined') {
-            jsPsych.internal.call_immediate = true;
->>>>>>> c167972e
             var conditional_result = timeline_parameters.conditional_function();
             jsPsych.internal.call_immediate = false;
             // if the conditional_function() returns false, then the timeline
@@ -586,37 +581,29 @@
           return this.advance();
         }
 
-<<<<<<< HEAD
+
         // if we're all done with the repetitions...
         else {
           // check to see if there is an on_timeline_finish function
           if (typeof timeline_parameters.on_timeline_finish !== 'undefined'){
             timeline_parameters.on_timeline_finish();
-=======
-        // if we're all done with the repetitions, check if there is a loop function.
-        else if (typeof timeline_parameters.loop_function !== 'undefined') {
-          jsPsych.internal.call_immediate = true;
-          if (timeline_parameters.loop_function(this.generatedData())) {
-            this.reset();
-            jsPsych.internal.call_immediate = false;
-            return parent_node.advance();
-          } else {
-            progress.done = true;
-            jsPsych.internal.call_immediate = false;
-            return true;
->>>>>>> c167972e
           }
 
-          // check to see if there is a loop_function
+          // if we're all done with the repetitions, check if there is a loop function.
           if (typeof timeline_parameters.loop_function !== 'undefined') {
+            jsPsych.internal.call_immediate = true;
             if (timeline_parameters.loop_function(this.generatedData())) {
               this.reset();
+              jsPsych.internal.call_immediate = false;
               return parent_node.advance();
             } else {
               progress.done = true;
+              jsPsych.internal.call_immediate = false;
               return true;
             }
           }
+
+       
         }
 
         // no more loops on this timeline, we're done!
