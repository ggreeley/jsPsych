/**
 * jspsych-free-sort
 * plugin for drag-and-drop sorting of a collection of images
 * Josh de Leeuw
 *
 * documentation: docs.jspsych.org
 */


jsPsych.plugins['free-sort'] = (function() {

  var plugin = {};

  jsPsych.pluginAPI.registerPreload('free-sort', 'stimuli', 'image');

  plugin.info = {
    name: 'free-sort',
    description: '',
    parameters: {
      stimuli: {
        type: jsPsych.plugins.parameterType.STRING,
        pretty_name: 'Stimuli',
        default: undefined,
        array: true,
        description: 'items to be displayed.'
      },
      stim_height: {
        type: jsPsych.plugins.parameterType.INT,
        pretty_name: 'Stimulus height',
        default: 100,
        description: 'Height of items in pixels.'
      },
      stim_width: {
        type: jsPsych.plugins.parameterType.INT,
        pretty_name: 'Stimulus width',
        default: 100,
        description: 'Width of items in pixels'
      },
      scale_factor: {
        type: jsPsych.plugins.parameterType.FLOAT,
        pretty_name: 'Stimulus scaling factor',
        default: 1.5,
        description: 'How much larger to make the stimulus while moving (1 = no scaling)'
      },
      sort_area_height: {
        type: jsPsych.plugins.parameterType.INT,
        pretty_name: 'Sort area height',
        default: 700,
        description: 'The height in pixels of the container that subjects can move the stimuli in.'
      },
      sort_area_width: {
        type: jsPsych.plugins.parameterType.INT,
        pretty_name: 'Sort area width',
        default: 700,
        description: 'The width in pixels of the container that subjects can move the stimuli in.'
      },
      sort_area_shape: {
        type: jsPsych.plugins.parameterType.STRING,
        pretty_name: 'Sort area shape',
        options: ['square','ellipse'],
        default: 'ellipse',
        description: 'The shape of the sorting area'
      },
      prompt: {
        type: jsPsych.plugins.parameterType.STRING,
        pretty_name: 'Prompt',
        default: '',
        description: 'It can be used to provide a reminder about the action the subject is supposed to take.'
      },
      prompt_location: {
        type: jsPsych.plugins.parameterType.SELECT,
        pretty_name: 'Prompt location',
        options: ['above','below'],
        default: 'above',
        description: 'Indicates whether to show prompt "above" or "below" the sorting area.'
      },
      button_label: {
        type: jsPsych.plugins.parameterType.STRING,
        pretty_name: 'Button label',
        default:  'Continue',
        description: 'The text that appears on the button to continue to the next trial.'
      }, 
      change_border_background_color: {
        type: jsPsych.plugins.parameterType.BOOL,
        pretty_name: 'Change border background color',
        default: true,
        description: 'If true, the sort area border color will change while items are being moved in and out of '+
        'the sort area, and the background color will change once all items have been moved into the '+
        'sort area. If false, the border will remain black and the background will remain white throughout the trial.'
      },
      border_color_in: {
        type: jsPsych.plugins.parameterType.STRING,
        pretty_name: 'Border color - in',
        default:  '#a1d99b',
        description: 'If change_border_background_color is true, the sort area border will change to this color '+
        'when an item is being moved into the sort area, and the background will change to this color '+
        'when all of the items have been moved into the sort area.'
      },
      border_color_out: {
        type: jsPsych.plugins.parameterType.STRING,
        pretty_name: 'Border color - out',
        default:  '#fc9272',
        description: 'If change_border_background_color is true, this will be the color of the sort area border '+
        'when there are one or more items that still need to be moved into the sort area.'
      },
      border_width: {
        type: jsPsych.plugins.parameterType.INT,
        pretty_name: 'Border width',
        default: null,
        description: 'The width in pixels of the border around the sort area. If null, the border width '+
        'defaults to 3% of the sort area height.'
      },
      counter_text_unfinished: {
        type: jsPsych.plugins.parameterType.STRING,
        pretty_name: 'Counter text unfinished',
        default:  'You still need to place %n% item%s% inside the sort area.',
        description: 'Text to display when there are one or more items that still need to be placed in the sort area. '+
          'If "%n%" is included in the string, it will be replaced with the number of items that still need to be moved inside. '+
          'If "%s%" is included in the string, a "s" will be included when the number of items remaining is greater than one.'
      }, 
      counter_text_finished: {
        type: jsPsych.plugins.parameterType.STRING,
        pretty_name: 'Counter text finished',
        default:  'All items placed. Feel free to reposition items if necessary.',
        description: 'Text that will take the place of the counter_text_unfinished text when all items have been moved inside the sort area.'
      },
      stim_starts_inside: {
        type: jsPsych.plugins.parameterType.BOOL,
        pretty_name: 'Stim starts inside',
        default: false,
        description: 'If false, the images will be positioned to the left and right of the sort area when the trial loads. '+
        'If true, the images will be positioned at random locations inside the sort area when the trial loads.'
      }
    }
  }

  plugin.trial = function(display_element, trial) {

    var start_time = performance.now();

    if (trial.change_border_background_color == false) {
      trial.border_color_out = "#000000";
    }

    if (trial.border_width == null) {
      trial.border_width = trial.sort_area_height*.03;
    }

    let html = 
      '<div '+
      'id="jspsych-free-sort-arena" '+
      'class="jspsych-free-sort-arena" '+
      'style="position: relative; width:'+trial.sort_area_width+'px; height:'+trial.sort_area_height+'px; margin: auto;"</div>';

    // another div for border
    html += '<div '+
      'id="jspsych-free-sort-border" '+
      'class="jspsych-free-sort-border" '+
      'style="position: relative; width:'+trial.sort_area_width*.94+'px; height:'+trial.sort_area_height*.94+'px; '+
      'border:'+trial.border_width+'px solid '+trial.border_color_out+'; margin: auto; line-height: 0em; ';
    
    if ( trial.sort_area_shape == "ellipse") {
      html += 'webkit-border-radius: 50%; moz-border-radius: 50%; border-radius: 50%"></div>'
    } else {
      html += 'webkit-border-radius: 0%; moz-border-radius: 0%; border-radius: 0%"></div>'
    }

    // variable that has the prompt text and counter
    const html_text = '<div style="line-height: 1.0em;">' + trial.prompt + 
      '<p id="jspsych-free-sort-counter" style="display: inline-block;">'+get_counter_text(trial.stimuli.length)+'</p></div>';
    
    // position prompt above or below
    if (trial.prompt_location == "below") {
        html += html_text
    } else {
        html = html_text + html
    }
    // add button
    html += '<div><button id="jspsych-free-sort-done-btn" class="jspsych-btn" '+ 
<<<<<<< HEAD
      'style="visibility: hidden; margin: 5px; padding: 5px; text-align: center; font-weight: bold; font-size: 18px; border: 2px solid;">' + 
=======
      'style="margin-top: 5px; visibility: hidden;">' + 
>>>>>>> 8325cbd4
      trial.button_label+'</button></div>';

    display_element.innerHTML = html;

    // store initial location data
    let init_locations = [];

    if (!trial.stim_starts_inside) {
      // determine number of rows and colums, must be a even number
      let num_rows = Math.ceil(Math.sqrt(trial.stimuli.length))
      if ( num_rows % 2 != 0) {
        num_rows = num_rows + 1
      }
<<<<<<< HEAD

      // compute coords for left and right side of arena
      var r_coords = [];
      var l_coords = [];
      for (const x of make_arr(0, trial.sort_area_width - trial.stim_width, num_rows) ) {
        for (const y of make_arr(0, trial.sort_area_height - trial.stim_height, num_rows) ) {
          if ( x > ( (trial.sort_area_width - trial.stim_width)  * .5 ) ) {
            //r_coords.push({ x:x, y:y } )
            r_coords.push({ x:x + (trial.sort_area_width)  * .5 , y:y });
          } else {
            l_coords.push({ x:x - (trial.sort_area_width)  * .5 , y:y });
            //l_coords.push({ x:x, y:y } )
          }
        }
      }

=======

      // compute coords for left and right side of arena
      var r_coords = [];
      var l_coords = [];
      for (const x of make_arr(0, trial.sort_area_width - trial.stim_width, num_rows) ) {
        for (const y of make_arr(0, trial.sort_area_height - trial.stim_height, num_rows) ) {
          if ( x > ( (trial.sort_area_width - trial.stim_width)  * .5 ) ) {
            //r_coords.push({ x:x, y:y } )
            r_coords.push({ x:x + (trial.sort_area_width)  * .5 , y:y });
          } else {
            l_coords.push({ x:x - (trial.sort_area_width)  * .5 , y:y });
            //l_coords.push({ x:x, y:y } )
          }
        }
      }

>>>>>>> 8325cbd4
      // repeat coordinates until you have enough coords (may be obsolete)
      while ( ( r_coords.length + l_coords.length ) < trial.stimuli.length ) {
        r_coords = r_coords.concat(r_coords)
        l_coords = l_coords.concat(l_coords)
      }
      // reverse left coords, so that coords closest to arena is used first
      l_coords = l_coords.reverse()

      // shuffle stimuli, so that starting positions are random
      trial.stimuli = shuffle(trial.stimuli);
    }

    let inside = []
    for (let i = 0; i < trial.stimuli.length; i++) {
      var coords;
      if (trial.stim_starts_inside) {
        coords = random_coordinate(trial.sort_area_width - trial.stim_width, trial.sort_area_height - trial.stim_height);
      } else {
        if ( (i % 2) == 0 ) {
          coords = r_coords[Math.floor(i * .5)];
        } else {
          coords = l_coords[Math.floor(i * .5)];
        }
      }
      
      display_element.querySelector("#jspsych-free-sort-arena").innerHTML += '<img '+
        'src="'+trial.stimuli[i]+'" '+
        'data-src="'+trial.stimuli[i]+'" '+
        'class="jspsych-free-sort-draggable" '+
        'draggable="false" '+
        'id="jspsych-free-sort-draggable-'+i+'" '+
        'style="position: absolute; cursor: move; width:'+trial.stim_width+'px; height:'+trial.stim_height+'px; top:'+coords.y+'px; left:'+coords.x+'px;">'+
        '</img>';

      init_locations.push({
        "src": trial.stimuli[i],
        "x": coords.x,
        "y": coords.y
      });
      if (trial.stim_starts_inside) {
        inside.push(true);
      } else {
        inside.push(false);
      }
    }

    // moves within a trial
    let moves = [];

    // are objects currently inside
    let cur_in = false

    // draggable items 
    const draggables = display_element.querySelectorAll('.jspsych-free-sort-draggable');

    // button (will show when all items are inside) and border (will change color)
    const border = display_element.querySelector("#jspsych-free-sort-border")
    const button = display_element.querySelector('#jspsych-free-sort-done-btn')

    // when trial starts, modify text and border/background if all items are inside (stim_starts_inside: true)
    if (inside.some(Boolean) && trial.change_border_background_color) {
      border.style.borderColor = trial.border_color_in;
    }
    if (inside.every(Boolean)) {
      if (trial.change_border_background_color) {
        border.style.background = trial.border_color_in;
      }
      button.style.visibility = "visible";
      display_element.querySelector("#jspsych-free-sort-counter").innerHTML = trial.counter_text_finished;
    } 

<<<<<<< HEAD
    let start_event_name = 'mousedown';
    let move_event_name = 'mousemove';
    let end_event_name = 'mouseup';
    if (typeof document.ontouchend !== 'undefined'){ // for touch devices
      start_event_name = 'touchstart'
      move_event_name = 'touchmove'
      end_event_name = 'touchend'
    }

    for(let i=0; i<draggables.length; i++){
      draggables[i].addEventListener(start_event_name, function(event){
        let pageX = event.pageX; 
        let pageY = event.pageY;
        if (typeof document.ontouchend !== 'undefined'){  // for touch devices
          event.preventDefault();
          const touchObject = event.changedTouches[0]
          pageX = touchObject.pageX
          pageY = touchObject.pageY
=======
    for(let i=0; i<draggables.length; i++){
      draggables[i].addEventListener('mousedown', function(event){
        let x = event.pageX - event.currentTarget.offsetLeft;
        let y = event.pageY - event.currentTarget.offsetTop - window.scrollY;
        let elem = event.currentTarget;
        elem.style.transform = "scale(" + trial.scale_factor + "," + trial.scale_factor + ")";
        let mousemoveevent = function(e){
          cur_in = inside_ellipse(e.clientX - x, e.clientY - y, 
              trial.sort_area_width*.5 - trial.stim_width*.5, trial.sort_area_height*.5 - trial.stim_height*.5, 
              trial.sort_area_width*.5, trial.sort_area_height*.5,
              trial.sort_area_shape == "square");
          elem.style.top =  Math.min(trial.sort_area_height - trial.stim_height*.5, Math.max(- trial.stim_height*.5, (e.clientY - y))) + 'px';
          elem.style.left = Math.min(trial.sort_area_width*1.5  - trial.stim_width,  Math.max(-trial.sort_area_width*.5, (e.clientX - x)))+ 'px';
          
          // modify border while items is being moved
          if (trial.change_border_background_color) {
            if (cur_in) {
              border.style.borderColor = trial.border_color_in;
              border.style.background = "None";
            } else {
              border.style.borderColor = trial.border_color_out;
              border.style.background = "None";
            }
          }
          
          // replace in overall array, grab index from item id
          var elem_number = elem.id.split("jspsych-free-sort-draggable-")[1];
          inside.splice(elem_number, true, cur_in)

          // modify text and background if all items are inside
          if (inside.every(Boolean)) {
            if (trial.change_border_background_color) {
              border.style.background = trial.border_color_in;
            }
            button.style.visibility = "visible";
            display_element.querySelector("#jspsych-free-sort-counter").innerHTML = trial.counter_text_finished;
          } else {
            border.style.background = "none";
            button.style.visibility = "hidden";
            display_element.querySelector("#jspsych-free-sort-counter").innerHTML = get_counter_text(inside.length - inside.filter(Boolean).length);
          }
>>>>>>> 8325cbd4
        }

<<<<<<< HEAD
        let x = pageX - event.currentTarget.offsetLeft;
        let y = pageY - event.currentTarget.offsetTop - window.scrollY;
        let elem = event.currentTarget;
        elem.style.transform = "scale(" + trial.scale_factor + "," + trial.scale_factor + ")";

        let move_event = function(e){
          let clientX = e.clientX;
          let clientY = e.clientY;
          if (typeof document.ontouchend !== 'undefined'){  // for touch devices
            const touchObject = e.changedTouches[0]
            clientX = touchObject.clientX
            clientY = touchObject.clientY
          }

          cur_in = inside_ellipse(clientX - x, clientY - y, 
              trial.sort_area_width*.5 - trial.stim_width*.5, trial.sort_area_height*.5 - trial.stim_height*.5, 
              trial.sort_area_width*.5, trial.sort_area_height*.5,
              trial.sort_area_shape == "square");
          elem.style.top =  Math.min(trial.sort_area_height - trial.stim_height*.5, Math.max(- trial.stim_height*.5, (clientY - y))) + 'px';
          elem.style.left = Math.min(trial.sort_area_width*1.5  - trial.stim_width,  Math.max(-trial.sort_area_width*.5, (clientX - x)))+ 'px';
          
          // modify border while items is being moved
          if (trial.change_border_background_color) {
            if (cur_in) {
              border.style.borderColor = trial.border_color_in;
              border.style.background = "None";
            } else {
              border.style.borderColor = trial.border_color_out;
              border.style.background = "None";
            }
          }
          
          // replace in overall array, grab index from item id
          var elem_number = elem.id.split("jspsych-free-sort-draggable-")[1];
          inside.splice(elem_number, true, cur_in)

          // modify text and background if all items are inside
          if (inside.every(Boolean)) {
            if (trial.change_border_background_color) {
              border.style.background = trial.border_color_in;
            }
            button.style.visibility = "visible";
            display_element.querySelector("#jspsych-free-sort-counter").innerHTML = trial.counter_text_finished;
          } else {
            border.style.background = "none";
            button.style.visibility = "hidden";
            display_element.querySelector("#jspsych-free-sort-counter").innerHTML = get_counter_text(inside.length - inside.filter(Boolean).length);
          }
        }
        document.addEventListener(move_event_name, move_event);

        var end_event = function(e){
          document.removeEventListener(move_event_name, move_event);
=======
        var mouseupevent = function(e){
          document.removeEventListener('mousemove', mousemoveevent);
>>>>>>> 8325cbd4
          elem.style.transform = "scale(1, 1)";
          if (trial.change_border_background_color) {
            if (inside.every(Boolean)) {
              border.style.background = trial.border_color_in;
              border.style.borderColor = trial.border_color_in;
            } else {
              border.style.background = "none";
              border.style.borderColor = trial.border_color_out;
            }
          }
          moves.push({
            "src": elem.dataset.src,
            "x": elem.offsetLeft,
            "y": elem.offsetTop
          });
          document.removeEventListener(end_event_name, end_event);
        }
        document.addEventListener(end_event_name, end_event);
      });
    }

    display_element.querySelector('#jspsych-free-sort-done-btn').addEventListener('click', function(){      
      if (inside.every(Boolean)) {
        const end_time = performance.now();
        const rt = end_time - start_time;
        // gather data
        const items = display_element.querySelectorAll('.jspsych-free-sort-draggable');
        // get final position of all items
        let final_locations = [];
        for(let i=0; i<items.length; i++){
          final_locations.push({
            "src": items[i].dataset.src,
            "x": parseInt(items[i].style.left),
            "y": parseInt(items[i].style.top)
          });
        }

        const trial_data = {
<<<<<<< HEAD
          "init_locations": JSON.stringify(init_locations),
          "moves": JSON.stringify(moves),
          "final_locations": JSON.stringify(final_locations),
          "rt": rt
=======
          init_locations: init_locations,
          moves: moves,
          final_locations: final_locations,
          rt: rt
>>>>>>> 8325cbd4
        };
        
        // advance to next part
        display_element.innerHTML = '';
        jsPsych.finishTrial(trial_data);
      }
    });

    function get_counter_text(n) {
      var text_out = '';
      var text_bits = trial.counter_text_unfinished.split("%");
      for (var i=0; i<text_bits.length; i++) {
        if (i%2 === 0) {
          text_out += text_bits[i];
        } else {
          if (text_bits[i] == "n") {
            text_out += n.toString();
          } else if (text_bits[i] == "s" && n > 1) {
            text_out += "s";
          }
        }
      }
      return text_out;
    }
  };

  // helper functions

  function shuffle(array) {
    // define three variables
    let cur_idx = array.length, tmp_val, rand_idx;

    // While there remain elements to shuffle...
    while (0 !== cur_idx) {
      // Pick a remaining element...
      rand_idx = Math.floor(Math.random() * cur_idx);
      cur_idx -= 1;

      // And swap it with the current element.
      tmp_val = array[cur_idx];
      array[cur_idx] = array[rand_idx];
      array[rand_idx] = tmp_val;
    }
    return array;
  }
  
  function make_arr(startValue, stopValue, cardinality) {
    const step = (stopValue - startValue) / (cardinality - 1);
    let arr = [];
    for (let i = 0; i < cardinality; i++) {
      arr.push(startValue + (step * i));
    }
    return arr;
  }

  function inside_ellipse(x, y, x0, y0, rx, ry, square=false) {
    const results = [];
    if (square) {
      result = ( Math.abs(x - x0) <= rx ) && ( Math.abs(y - y0) <= ry )
    } else {
      result = (( x - x0 ) * ( x - x0 )) * (ry * ry) + ((y - y0) * ( y - y0 )) * ( rx * rx ) <= ( (rx * rx) * (ry * ry) )
    }
    return result 
  }

  function random_coordinate(max_width, max_height) {
    const rnd_x = Math.floor(Math.random() * (max_width - 1));
    const rnd_y = Math.floor(Math.random() * (max_height - 1));
    return {
      x: rnd_x,
      y: rnd_y
    };
  }

  return plugin;
})();<|MERGE_RESOLUTION|>--- conflicted
+++ resolved
@@ -177,11 +177,7 @@
     }
     // add button
     html += '<div><button id="jspsych-free-sort-done-btn" class="jspsych-btn" '+ 
-<<<<<<< HEAD
-      'style="visibility: hidden; margin: 5px; padding: 5px; text-align: center; font-weight: bold; font-size: 18px; border: 2px solid;">' + 
-=======
       'style="margin-top: 5px; visibility: hidden;">' + 
->>>>>>> 8325cbd4
       trial.button_label+'</button></div>';
 
     display_element.innerHTML = html;
@@ -195,7 +191,6 @@
       if ( num_rows % 2 != 0) {
         num_rows = num_rows + 1
       }
-<<<<<<< HEAD
 
       // compute coords for left and right side of arena
       var r_coords = [];
@@ -212,24 +207,6 @@
         }
       }
 
-=======
-
-      // compute coords for left and right side of arena
-      var r_coords = [];
-      var l_coords = [];
-      for (const x of make_arr(0, trial.sort_area_width - trial.stim_width, num_rows) ) {
-        for (const y of make_arr(0, trial.sort_area_height - trial.stim_height, num_rows) ) {
-          if ( x > ( (trial.sort_area_width - trial.stim_width)  * .5 ) ) {
-            //r_coords.push({ x:x, y:y } )
-            r_coords.push({ x:x + (trial.sort_area_width)  * .5 , y:y });
-          } else {
-            l_coords.push({ x:x - (trial.sort_area_width)  * .5 , y:y });
-            //l_coords.push({ x:x, y:y } )
-          }
-        }
-      }
-
->>>>>>> 8325cbd4
       // repeat coordinates until you have enough coords (may be obsolete)
       while ( ( r_coords.length + l_coords.length ) < trial.stimuli.length ) {
         r_coords = r_coords.concat(r_coords)
@@ -301,7 +278,6 @@
       display_element.querySelector("#jspsych-free-sort-counter").innerHTML = trial.counter_text_finished;
     } 
 
-<<<<<<< HEAD
     let start_event_name = 'mousedown';
     let move_event_name = 'mousemove';
     let end_event_name = 'mouseup';
@@ -320,52 +296,8 @@
           const touchObject = event.changedTouches[0]
           pageX = touchObject.pageX
           pageY = touchObject.pageY
-=======
-    for(let i=0; i<draggables.length; i++){
-      draggables[i].addEventListener('mousedown', function(event){
-        let x = event.pageX - event.currentTarget.offsetLeft;
-        let y = event.pageY - event.currentTarget.offsetTop - window.scrollY;
-        let elem = event.currentTarget;
-        elem.style.transform = "scale(" + trial.scale_factor + "," + trial.scale_factor + ")";
-        let mousemoveevent = function(e){
-          cur_in = inside_ellipse(e.clientX - x, e.clientY - y, 
-              trial.sort_area_width*.5 - trial.stim_width*.5, trial.sort_area_height*.5 - trial.stim_height*.5, 
-              trial.sort_area_width*.5, trial.sort_area_height*.5,
-              trial.sort_area_shape == "square");
-          elem.style.top =  Math.min(trial.sort_area_height - trial.stim_height*.5, Math.max(- trial.stim_height*.5, (e.clientY - y))) + 'px';
-          elem.style.left = Math.min(trial.sort_area_width*1.5  - trial.stim_width,  Math.max(-trial.sort_area_width*.5, (e.clientX - x)))+ 'px';
-          
-          // modify border while items is being moved
-          if (trial.change_border_background_color) {
-            if (cur_in) {
-              border.style.borderColor = trial.border_color_in;
-              border.style.background = "None";
-            } else {
-              border.style.borderColor = trial.border_color_out;
-              border.style.background = "None";
-            }
-          }
-          
-          // replace in overall array, grab index from item id
-          var elem_number = elem.id.split("jspsych-free-sort-draggable-")[1];
-          inside.splice(elem_number, true, cur_in)
-
-          // modify text and background if all items are inside
-          if (inside.every(Boolean)) {
-            if (trial.change_border_background_color) {
-              border.style.background = trial.border_color_in;
-            }
-            button.style.visibility = "visible";
-            display_element.querySelector("#jspsych-free-sort-counter").innerHTML = trial.counter_text_finished;
-          } else {
-            border.style.background = "none";
-            button.style.visibility = "hidden";
-            display_element.querySelector("#jspsych-free-sort-counter").innerHTML = get_counter_text(inside.length - inside.filter(Boolean).length);
-          }
->>>>>>> 8325cbd4
-        }
-
-<<<<<<< HEAD
+        }
+
         let x = pageX - event.currentTarget.offsetLeft;
         let y = pageY - event.currentTarget.offsetTop - window.scrollY;
         let elem = event.currentTarget;
@@ -419,10 +351,6 @@
 
         var end_event = function(e){
           document.removeEventListener(move_event_name, move_event);
-=======
-        var mouseupevent = function(e){
-          document.removeEventListener('mousemove', mousemoveevent);
->>>>>>> 8325cbd4
           elem.style.transform = "scale(1, 1)";
           if (trial.change_border_background_color) {
             if (inside.every(Boolean)) {
@@ -461,17 +389,10 @@
         }
 
         const trial_data = {
-<<<<<<< HEAD
-          "init_locations": JSON.stringify(init_locations),
-          "moves": JSON.stringify(moves),
-          "final_locations": JSON.stringify(final_locations),
-          "rt": rt
-=======
           init_locations: init_locations,
           moves: moves,
           final_locations: final_locations,
           rt: rt
->>>>>>> 8325cbd4
         };
         
         // advance to next part
